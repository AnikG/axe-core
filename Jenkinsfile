node ('kubeselenium2') {

    def err

    try {

    stage ('check out source') {
      checkout scm
    }


    stage ('building') {
      sh 'npm install'
    }

    stage ('testing') {
      wrap([$class: 'Xvfb']) {
        sh 'grunt test'
      }
    }

    } catch (caughtErr) {
		err = caughtErr
    } finally {
		if (err) {
		    currentBuild.result = 'FAILURE'
		} else {
		    currentBuild.result = 'SUCCESS'
		}

		if(err != null) {
		//    def to = emailextrecipients([
		//	[$class: 'CulpritsRecipientProvider'],
		//	[$class: 'DevelopersRecipientProvider'],
		//	[$class: 'RequesterRecipientProvider']
		//    ])

<<<<<<< HEAD
		    slackSend channel: 'attest-prod', color: 'danger', message: "\'${env.JOB_NAME}\' (${env.BUILD_NUMBER})  has finished with ${currentBuild.result}. Build URL: ${env.BUILD_URL}", teamDomain: 'deque', token: 'BhW2Vk2kdmiumfZRfrLMGxon'
=======
		    slackSend channel: 'attest-prod', color: 'danger', message: "\'${env.JOB_NAME}\' (${env.BUILD_NUMBER})  has finished with ${currentBuild.result} ${env.BUILD_URL}", teamDomain: 'deque', token: 'BhW2Vk2kdmiumfZRfrLMGxon'
>>>>>>> dd058867

		//    emailext attachLog: true, body: "Build from email-ext ${env.BUILD_URL}", mimeType: 'text/html', recipientProviders: [
		//	[$class: 'CulpritsRecipientProvider'],
		//	[$class: 'RequesterRecipientProvider']
		//    ], subject: "\'${env.JOB_NAME}\' (${env.BUILD_NUMBER})  has finished with ${currentBuild.result}"
		} else {
<<<<<<< HEAD
		    slackSend channel: 'attest-prod', color: 'good', message: "\'${env.JOB_NAME}\' (${env.BUILD_NUMBER})  has finished with ${currentBuild.result}. Build URL: ${env.BUILD_URL}", teamDomain: 'deque', token: 'BhW2Vk2kdmiumfZRfrLMGxon'
=======
		    slackSend channel: 'attest-prod', color: 'good', message: "\'${env.JOB_NAME}\' (${env.BUILD_NUMBER})  has finished with ${currentBuild.result} ${env.BUILD_URL}", teamDomain: 'deque', token: 'BhW2Vk2kdmiumfZRfrLMGxon'
>>>>>>> dd058867

		}

    }
}<|MERGE_RESOLUTION|>--- conflicted
+++ resolved
@@ -35,23 +35,14 @@
 		//	[$class: 'RequesterRecipientProvider']
 		//    ])
 
-<<<<<<< HEAD
-		    slackSend channel: 'attest-prod', color: 'danger', message: "\'${env.JOB_NAME}\' (${env.BUILD_NUMBER})  has finished with ${currentBuild.result}. Build URL: ${env.BUILD_URL}", teamDomain: 'deque', token: 'BhW2Vk2kdmiumfZRfrLMGxon'
-=======
 		    slackSend channel: 'attest-prod', color: 'danger', message: "\'${env.JOB_NAME}\' (${env.BUILD_NUMBER})  has finished with ${currentBuild.result} ${env.BUILD_URL}", teamDomain: 'deque', token: 'BhW2Vk2kdmiumfZRfrLMGxon'
->>>>>>> dd058867
 
 		//    emailext attachLog: true, body: "Build from email-ext ${env.BUILD_URL}", mimeType: 'text/html', recipientProviders: [
 		//	[$class: 'CulpritsRecipientProvider'],
 		//	[$class: 'RequesterRecipientProvider']
 		//    ], subject: "\'${env.JOB_NAME}\' (${env.BUILD_NUMBER})  has finished with ${currentBuild.result}"
 		} else {
-<<<<<<< HEAD
-		    slackSend channel: 'attest-prod', color: 'good', message: "\'${env.JOB_NAME}\' (${env.BUILD_NUMBER})  has finished with ${currentBuild.result}. Build URL: ${env.BUILD_URL}", teamDomain: 'deque', token: 'BhW2Vk2kdmiumfZRfrLMGxon'
-=======
-		    slackSend channel: 'attest-prod', color: 'good', message: "\'${env.JOB_NAME}\' (${env.BUILD_NUMBER})  has finished with ${currentBuild.result} ${env.BUILD_URL}", teamDomain: 'deque', token: 'BhW2Vk2kdmiumfZRfrLMGxon'
->>>>>>> dd058867
-
+	    slackSend channel: 'attest-prod', color: 'good', message: "\'${env.JOB_NAME}\' (${env.BUILD_NUMBER})  has finished with ${currentBuild.result} ${env.BUILD_URL}", teamDomain: 'deque', token: 'BhW2Vk2kdmiumfZRfrLMGxon'
 		}
 
     }
