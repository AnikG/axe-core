<<<<<<< HEAD
const { aria } = axe.commons;

const role = aria.getRole(virtualNode);
const requiredContext = aria.requiredContext(role);
if (!requiredContext) {
	return true;
}

const owner = aria.getOwnerVirtual(virtualNode);
if (!owner) {
	return undefined;
}
if (hasRequiredContextRole(owner, requiredContext)) {
	return true;
}

this.relatedNodes(owner);
this.data(requiredContext);
return false;

/**
 * Verify if a given element or its parent (recursively) has any of the required context roles
 * @param {HTMLElement} elm element
 * @param {String[]} contextRoles list of context roles
 * @returns {Boolean}
 */
function hasRequiredContextRole(elm, contextRoles) {
	if (!elm) {
		return false;
	}

	const role = aria.getRole(elm);
	if (['presentation', 'none', null].includes(aria.getRole(elm))) {
		return hasRequiredContextRole(elm.parentNode, contextRoles);
	}
	if (!contextRoles.includes(role)) {
		return false;
	}

	return true;
}
=======
import { implicitNodes, requiredContext } from '../../commons/aria';
import { findUpVirtual, getRootNode } from '../../commons/dom';
import {
	getNodeFromTree,
	matchesSelector,
	escapeSelector
} from '../../core/utils';

function getSelector(role) {
	var impliedNative = implicitNodes(role) || [];
	return impliedNative.concat('[role="' + role + '"]').join(',');
}

function getMissingContext(virtualNode, reqContext, includeElement) {
	var index,
		length,
		role = virtualNode.actualNode.getAttribute('role'),
		missing = [];

	if (!reqContext) {
		reqContext = requiredContext(role);
	}

	if (!reqContext) {
		return null;
	}

	for (index = 0, length = reqContext.length; index < length; index++) {
		if (
			includeElement &&
			matchesSelector(virtualNode.actualNode, getSelector(reqContext[index]))
		) {
			return null;
		}
		if (findUpVirtual(virtualNode, getSelector(reqContext[index]))) {
			//if one matches, it passes
			return null;
		} else {
			missing.push(reqContext[index]);
		}
	}

	return missing;
}

function getAriaOwners(element) {
	var owners = [],
		o = null;

	while (element) {
		if (element.getAttribute('id')) {
			const id = escapeSelector(element.getAttribute('id'));
			let doc = getRootNode(element);
			o = doc.querySelector(`[aria-owns~=${id}]`);
			if (o) {
				owners.push(o);
			}
		}
		element = element.parentElement;
	}

	return owners.length ? owners : null;
}

function ariaRequiredParentEvaluate(node, options, virtualNode) {
	var missingParents = getMissingContext(virtualNode);

	if (!missingParents) {
		return true;
	}

	var owners = getAriaOwners(node);

	if (owners) {
		for (var i = 0, l = owners.length; i < l; i++) {
			missingParents = getMissingContext(
				getNodeFromTree(owners[i]),
				missingParents,
				true
			);
			if (!missingParents) {
				return true;
			}
		}
	}

	this.data(missingParents);
	return false;
}

export default ariaRequiredParentEvaluate;
>>>>>>> a6c880ba
<|MERGE_RESOLUTION|>--- conflicted
+++ resolved
@@ -1,46 +1,3 @@
-<<<<<<< HEAD
-const { aria } = axe.commons;
-
-const role = aria.getRole(virtualNode);
-const requiredContext = aria.requiredContext(role);
-if (!requiredContext) {
-	return true;
-}
-
-const owner = aria.getOwnerVirtual(virtualNode);
-if (!owner) {
-	return undefined;
-}
-if (hasRequiredContextRole(owner, requiredContext)) {
-	return true;
-}
-
-this.relatedNodes(owner);
-this.data(requiredContext);
-return false;
-
-/**
- * Verify if a given element or its parent (recursively) has any of the required context roles
- * @param {HTMLElement} elm element
- * @param {String[]} contextRoles list of context roles
- * @returns {Boolean}
- */
-function hasRequiredContextRole(elm, contextRoles) {
-	if (!elm) {
-		return false;
-	}
-
-	const role = aria.getRole(elm);
-	if (['presentation', 'none', null].includes(aria.getRole(elm))) {
-		return hasRequiredContextRole(elm.parentNode, contextRoles);
-	}
-	if (!contextRoles.includes(role)) {
-		return false;
-	}
-
-	return true;
-}
-=======
 import { implicitNodes, requiredContext } from '../../commons/aria';
 import { findUpVirtual, getRootNode } from '../../commons/dom';
 import {
@@ -131,5 +88,4 @@
 	return false;
 }
 
-export default ariaRequiredParentEvaluate;
->>>>>>> a6c880ba
+export default ariaRequiredParentEvaluate;