<<<<<<< HEAD
/*global text, dom, aria, axe */
/*jshint maxstatements: 25, maxcomplexity: 19 */
=======
/*global text, dom, aria, utils */
/*jshint maxstatements: 25, maxcomplexity: 19, latedef: false */
>>>>>>> 4ef74435

var defaultButtonValues = {
	submit: 'Submit',
	reset: 'Reset'
};

var inputTypes = ['text', 'search', 'tel', 'url', 'email', 'date', 'time', 'number', 'range', 'color'];
var phrasingElements = ['A', 'EM', 'STRONG', 'SMALL', 'MARK', 'ABBR', 'DFN', 'I', 'B', 'S', 'U', 'CODE',
	'VAR', 'SAMP', 'KBD', 'SUP', 'SUB', 'Q', 'CITE', 'SPAN', 'BDO', 'BDI', 'BR', 'WBR', 'INS', 'DEL', 'IMG',
	'EMBED', 'OBJECT', 'IFRAME', 'MAP', 'AREA', 'SCRIPT', 'NOSCRIPT', 'RUBY', 'VIDEO', 'AUDIO', 'INPUT',
	'TEXTAREA', 'SELECT', 'BUTTON', 'LABEL', 'OUTPUT', 'DATALIST', 'KEYGEN', 'PROGRESS', 'COMMAND',
	'CANVAS', 'TIME', 'METER'];

/**
 * Find a non-ARIA label for an element
 *
 * @param {HTMLElement} element The HTMLElement
 * @return {HTMLElement} The label element, or null if none is found
 */
function findLabel(element) {
	var ref = null;
	if (element.id) {
		ref = document.querySelector('label[for="' + axe.utils.escapeSelector(element.id) + '"]');
		if (ref) {
			return ref;
		}
	}
	ref = dom.findUp(element, 'label');
	return ref;
}

function isButton(element) {
	return ['button', 'reset', 'submit'].indexOf(element.type) !== -1;
}

function isInput(element) {
	var nodeName = element.nodeName.toUpperCase();
	return (nodeName === 'TEXTAREA' || nodeName === 'SELECT') ||
<<<<<<< HEAD
		(nodeName === 'INPUT' && element.type.toLowerCase() !== 'hidden');
=======
		(nodeName === 'INPUT' && element.type !== 'hidden');
>>>>>>> 4ef74435
}

function shouldCheckSubtree(element) {
	return ['BUTTON', 'SUMMARY', 'A'].indexOf(element.nodeName.toUpperCase()) !== -1;
}

function shouldNeverCheckSubtree(element) {
	return ['TABLE', 'FIGURE'].indexOf(element.nodeName.toUpperCase()) !== -1;
}

/**
 * Calculate value of a form element when treated as a value
 *
 * @param {HTMLElement} element The HTMLElement
 * @return {string} The calculated value
 */
function formValueText(element) {
	var nodeName = element.nodeName.toUpperCase();
	if (nodeName === 'INPUT') {
<<<<<<< HEAD
		if (!element.hasAttribute('type') || (
				inputTypes.indexOf(element.getAttribute('type').toLowerCase()) !== -1) &&
				element.value) {
=======
		if (!element.hasAttribute('type') || (inputTypes.indexOf(element.getAttribute('type')) !== -1) && element.value) {
>>>>>>> 4ef74435
			return element.value;
		}
		return '';
	}

	if (nodeName === 'SELECT') {
		var opts = element.options;
		if (opts && opts.length) {
			var returnText = '';
			for (var i = 0; i < opts.length; i++) {
				if (opts[i].selected) {
					returnText += ' ' + opts[i].text;
				}
			}
			return text.sanitize(returnText);
		}
		return '';
	}

	if (nodeName === 'TEXTAREA' && element.value) {
		return element.value;
	}
	return '';
}

function checkDescendant(element, nodeName) {
	var candidate = element.querySelector(nodeName.toLowerCase());
	if (candidate) {
		return text.accessibleText(candidate);
	}

	return '';
}


/**
 * Determine whether an element can be an embedded control
 *
 * @param {HTMLElement} element The HTMLElement
 * @return {boolean} True if embedded control
 */
function isEmbeddedControl(e) {
	if (!e) {
		return false;
	}
	switch (e.nodeName.toUpperCase()) {
		case 'SELECT':
		case 'TEXTAREA':
			return true;
		case 'INPUT':
			return !e.hasAttribute('type') || (inputTypes.indexOf(e.getAttribute('type').toLowerCase()) !== -1);
		default:
			return false;
	}
}

function shouldCheckAlt(element) {
	var nodeName = element.nodeName.toUpperCase();
<<<<<<< HEAD
	return (nodeName === 'INPUT' && element.type.toLowerCase() === 'image') ||
=======
	return (nodeName === 'INPUT' && element.type === 'image') ||
>>>>>>> 4ef74435
		['IMG', 'APPLET', 'AREA'].indexOf(nodeName) !== -1;
}

function nonEmptyText(t) {
	return !!text.sanitize(t);
}

/**
 * Determine the accessible text of an element, using logic from ARIA:
 * http://www.w3.org/TR/html-aam-1.0/
 * http://www.w3.org/TR/wai-aria/roles#textalternativecomputation
 *
 * @param {HTMLElement} element The HTMLElement
 * @param {Boolean} inLabelledByContext True when in the context of resolving a labelledBy
 * @return {string}
 */
text.accessibleText = function(element, inLabelledByContext) {

	function checkNative(element, inLabelledByContext, inControlContext) {
<<<<<<< HEAD
		// jshint maxstatements:30
		var returnText = '';
		var nodeName = element.nodeName.toUpperCase();

=======
		var returnText = '',
			nodeName = element.nodeName.toUpperCase();
>>>>>>> 4ef74435
		if (shouldCheckSubtree(element)) {
			returnText = getInnerText(element, false, false) || '';
			if (nonEmptyText(returnText)) {
				return returnText;
			}
		}
		if (nodeName === 'FIGURE') {
			returnText = checkDescendant(element, 'figcaption');

			if (nonEmptyText(returnText)) {
				return returnText;
			}
		}

		if (nodeName === 'TABLE') {
			returnText = checkDescendant(element, 'caption');

			if (nonEmptyText(returnText)) {
				return returnText;
			}

			returnText = element.getAttribute('title') || element.getAttribute('summary') || '';

			if (nonEmptyText(returnText)) {
				return returnText;
			}
		}

		if (shouldCheckAlt(element)) {
			return element.getAttribute('alt') || '';
		}

		if (isInput(element) && !inControlContext) {
			if (isButton(element)) {
				return element.value || element.title || defaultButtonValues[element.type] || '';
			}

			var labelElement = findLabel(element);
			if (labelElement) {
				return accessibleNameComputation(labelElement, inLabelledByContext, true);
			}
		}

		return '';
	}

	function checkARIA(element, inLabelledByContext, inControlContext) {

		if (!inLabelledByContext && element.hasAttribute('aria-labelledby')) {
			return text.sanitize(dom.idrefs(element, 'aria-labelledby').map(function(l) {
				if (element === l) {
					encounteredNodes.pop();
				} //let element be encountered twice
				return accessibleNameComputation(l, true, element !== l);
			}).join(' '));
		}

		if (!(inControlContext && isEmbeddedControl(element)) && element.hasAttribute('aria-label')) {
			return text.sanitize(element.getAttribute('aria-label'));
		}

		return '';
	}

	function getInnerText(element, inLabelledByContext, inControlContext) {

		var nodes = element.childNodes;
		var returnText = '';
		var node;

		for (var i = 0; i < nodes.length; i++) {
			node = nodes[i];
			if (node.nodeType === 3) {
				returnText += node.textContent;
			} else if (node.nodeType === 1) {
				if (phrasingElements.indexOf(node.nodeName.toUpperCase()) === -1) {
					returnText += ' ';
				}
				returnText += accessibleNameComputation(nodes[i], inLabelledByContext, inControlContext);
			}
		}

		return returnText;

	}


	var encounteredNodes = [];

	/**
	 * Determine the accessible text of an element, using logic from ARIA:
	 * http://www.w3.org/TR/accname-aam-1.1/#mapping_additional_nd_name
	 *
	 * @param {HTMLElement} element The HTMLElement
	 * @param {Boolean} inLabelledByContext True when in the context of resolving a labelledBy
	 * @param {Boolean} inControlContext True when in the context of textifying a widget
	 * @return {string}
	 */
	function accessibleNameComputation(element, inLabelledByContext, inControlContext) {
		'use strict';

		var returnText;
		// If the node was already checked or is null, skip
		if (element === null || (encounteredNodes.indexOf(element) !== -1)) {
			return '';

		//Step 2a: Skip if the element is hidden, unless part of labelledby
		} else if(!inLabelledByContext && !dom.isVisible(element, true)) {
			return '';
		}

		encounteredNodes.push(element);
		var role = element.getAttribute('role');

		//Step 2b & 2c
		returnText = checkARIA(element, inLabelledByContext, inControlContext);
		if (nonEmptyText(returnText)) {
			return returnText;
		}

		//Step 2d - native attribute or elements
		returnText = checkNative(element, inLabelledByContext, inControlContext);
		if (nonEmptyText(returnText)) {
			return returnText;
		}

		//Step 2e
		if (inControlContext) {
			returnText = formValueText(element);
			if (nonEmptyText(returnText)) {
				return returnText;
			}
		}

		//Step 2f
		if (!shouldNeverCheckSubtree(element) && (!role || aria.getRolesWithNameFromContents().indexOf(role) !== -1)) {

			returnText = getInnerText(element, inLabelledByContext, inControlContext);

			if (nonEmptyText(returnText)) {
				return returnText;
			}
		}

		//Step 2g - if text node, return value (handled in getInnerText)

		//Step 2h
		if (element.hasAttribute('title')) {
			return element.getAttribute('title');
		}

		return '';
	}

	return text.sanitize(accessibleNameComputation(element, inLabelledByContext));
};<|MERGE_RESOLUTION|>--- conflicted
+++ resolved
@@ -1,10 +1,5 @@
-<<<<<<< HEAD
 /*global text, dom, aria, axe */
 /*jshint maxstatements: 25, maxcomplexity: 19 */
-=======
-/*global text, dom, aria, utils */
-/*jshint maxstatements: 25, maxcomplexity: 19, latedef: false */
->>>>>>> 4ef74435
 
 var defaultButtonValues = {
 	submit: 'Submit',
@@ -43,11 +38,7 @@
 function isInput(element) {
 	var nodeName = element.nodeName.toUpperCase();
 	return (nodeName === 'TEXTAREA' || nodeName === 'SELECT') ||
-<<<<<<< HEAD
 		(nodeName === 'INPUT' && element.type.toLowerCase() !== 'hidden');
-=======
-		(nodeName === 'INPUT' && element.type !== 'hidden');
->>>>>>> 4ef74435
 }
 
 function shouldCheckSubtree(element) {
@@ -67,13 +58,9 @@
 function formValueText(element) {
 	var nodeName = element.nodeName.toUpperCase();
 	if (nodeName === 'INPUT') {
-<<<<<<< HEAD
 		if (!element.hasAttribute('type') || (
 				inputTypes.indexOf(element.getAttribute('type').toLowerCase()) !== -1) &&
 				element.value) {
-=======
-		if (!element.hasAttribute('type') || (inputTypes.indexOf(element.getAttribute('type')) !== -1) && element.value) {
->>>>>>> 4ef74435
 			return element.value;
 		}
 		return '';
@@ -132,11 +119,7 @@
 
 function shouldCheckAlt(element) {
 	var nodeName = element.nodeName.toUpperCase();
-<<<<<<< HEAD
 	return (nodeName === 'INPUT' && element.type.toLowerCase() === 'image') ||
-=======
-	return (nodeName === 'INPUT' && element.type === 'image') ||
->>>>>>> 4ef74435
 		['IMG', 'APPLET', 'AREA'].indexOf(nodeName) !== -1;
 }
 
@@ -154,83 +137,10 @@
  * @return {string}
  */
 text.accessibleText = function(element, inLabelledByContext) {
-
-	function checkNative(element, inLabelledByContext, inControlContext) {
-<<<<<<< HEAD
-		// jshint maxstatements:30
-		var returnText = '';
-		var nodeName = element.nodeName.toUpperCase();
-
-=======
-		var returnText = '',
-			nodeName = element.nodeName.toUpperCase();
->>>>>>> 4ef74435
-		if (shouldCheckSubtree(element)) {
-			returnText = getInnerText(element, false, false) || '';
-			if (nonEmptyText(returnText)) {
-				return returnText;
-			}
-		}
-		if (nodeName === 'FIGURE') {
-			returnText = checkDescendant(element, 'figcaption');
-
-			if (nonEmptyText(returnText)) {
-				return returnText;
-			}
-		}
-
-		if (nodeName === 'TABLE') {
-			returnText = checkDescendant(element, 'caption');
-
-			if (nonEmptyText(returnText)) {
-				return returnText;
-			}
-
-			returnText = element.getAttribute('title') || element.getAttribute('summary') || '';
-
-			if (nonEmptyText(returnText)) {
-				return returnText;
-			}
-		}
-
-		if (shouldCheckAlt(element)) {
-			return element.getAttribute('alt') || '';
-		}
-
-		if (isInput(element) && !inControlContext) {
-			if (isButton(element)) {
-				return element.value || element.title || defaultButtonValues[element.type] || '';
-			}
-
-			var labelElement = findLabel(element);
-			if (labelElement) {
-				return accessibleNameComputation(labelElement, inLabelledByContext, true);
-			}
-		}
-
-		return '';
-	}
-
-	function checkARIA(element, inLabelledByContext, inControlContext) {
-
-		if (!inLabelledByContext && element.hasAttribute('aria-labelledby')) {
-			return text.sanitize(dom.idrefs(element, 'aria-labelledby').map(function(l) {
-				if (element === l) {
-					encounteredNodes.pop();
-				} //let element be encountered twice
-				return accessibleNameComputation(l, true, element !== l);
-			}).join(' '));
-		}
-
-		if (!(inControlContext && isEmbeddedControl(element)) && element.hasAttribute('aria-label')) {
-			return text.sanitize(element.getAttribute('aria-label'));
-		}
-
-		return '';
-	}
-
-	function getInnerText(element, inLabelledByContext, inControlContext) {
-
+	var accessibleNameComputation;
+	var encounteredNodes = [];
+
+	function getInnerText (element, inLabelledByContext, inControlContext) {
 		var nodes = element.childNodes;
 		var returnText = '';
 		var node;
@@ -248,11 +158,76 @@
 		}
 
 		return returnText;
-
-	}
-
-
-	var encounteredNodes = [];
+	}
+
+	function checkNative (element, inLabelledByContext, inControlContext) {
+		// jshint maxstatements:30
+		var returnText = '';
+		var nodeName = element.nodeName.toUpperCase();
+
+		if (shouldCheckSubtree(element)) {
+			returnText = getInnerText(element, false, false) || '';
+			if (nonEmptyText(returnText)) {
+				return returnText;
+			}
+		}
+		if (nodeName === 'FIGURE') {
+			returnText = checkDescendant(element, 'figcaption');
+
+			if (nonEmptyText(returnText)) {
+				return returnText;
+			}
+		}
+
+		if (nodeName === 'TABLE') {
+			returnText = checkDescendant(element, 'caption');
+
+			if (nonEmptyText(returnText)) {
+				return returnText;
+			}
+
+			returnText = element.getAttribute('title') || element.getAttribute('summary') || '';
+
+			if (nonEmptyText(returnText)) {
+				return returnText;
+			}
+		}
+
+		if (shouldCheckAlt(element)) {
+			return element.getAttribute('alt') || '';
+		}
+
+		if (isInput(element) && !inControlContext) {
+			if (isButton(element)) {
+				return element.value || element.title || defaultButtonValues[element.type] || '';
+			}
+
+			var labelElement = findLabel(element);
+			if (labelElement) {
+				return accessibleNameComputation(labelElement, inLabelledByContext, true);
+			}
+		}
+
+		return '';
+	}
+
+	function checkARIA (element, inLabelledByContext, inControlContext) {
+
+		if (!inLabelledByContext && element.hasAttribute('aria-labelledby')) {
+			return text.sanitize(dom.idrefs(element, 'aria-labelledby').map(function(l) {
+				if (element === l) {
+					encounteredNodes.pop();
+				} //let element be encountered twice
+				return accessibleNameComputation(l, true, element !== l);
+			}).join(' '));
+		}
+
+		if (!(inControlContext && isEmbeddedControl(element)) && element.hasAttribute('aria-label')) {
+			return text.sanitize(element.getAttribute('aria-label'));
+		}
+
+		return '';
+	}
 
 	/**
 	 * Determine the accessible text of an element, using logic from ARIA:
@@ -263,7 +238,7 @@
 	 * @param {Boolean} inControlContext True when in the context of textifying a widget
 	 * @return {string}
 	 */
-	function accessibleNameComputation(element, inLabelledByContext, inControlContext) {
+	accessibleNameComputation = function (element, inLabelledByContext, inControlContext) {
 		'use strict';
 
 		var returnText;
@@ -317,7 +292,7 @@
 		}
 
 		return '';
-	}
+	};
 
 	return text.sanitize(accessibleNameComputation(element, inLabelledByContext));
 };