/*global reporters */

function configureChecksRulesAndBranding(spec) {
	'use strict';
	var audit;

	audit = axe._audit;
	if (!audit) {
		throw new Error('No audit configured');
	}
	
	if (spec.reporter && (typeof spec.reporter === 'function' || reporters[spec.reporter])) {
		audit.reporter = spec.reporter;
	}
<<<<<<< HEAD
	/*
	 * set up noop functions in case caller wants to use this synchronously
	 */
	reject = reject || function () {};
	resolve = resolve || function () {};

	q = axe.utils.queue();
	configErrors = [];

	q.defer(function (res) {
		var rej = function (err) {
			configErrors.push(err);
			res();
		};
		try {
			if (spec.reporter && (typeof spec.reporter === 'function' || reporters[spec.reporter])) {
				audit.reporter = spec.reporter;
			}

			if (spec.checks) {
				spec.checks.forEach(function (check) {
					audit.addCheck(check);
				});
			}

			if (spec.rules) {
				spec.rules.forEach(function (rule) {
					audit.addRule(rule);
				});
			}

			if (typeof spec.branding !== 'undefined') {
				audit.setBranding(spec.branding);
			}

			if (spec.tagExclude) {
				audit.tagExclude = spec.tagExclude;
			}
			res();
		} catch(err) {
			rej(err);
		}
	});
=======
>>>>>>> 21216941

	if (spec.checks) {
		spec.checks.forEach(function (check) {
			audit.addCheck(check);
		});
	}

	if (spec.rules) {
		spec.rules.forEach(function (rule) {
			audit.addRule(rule);
		});
	}

	if (typeof spec.branding !== 'undefined') {
		audit.setBranding(spec.branding);
	}
}

axe.configure = configureChecksRulesAndBranding;<|MERGE_RESOLUTION|>--- conflicted
+++ resolved
@@ -12,52 +12,6 @@
 	if (spec.reporter && (typeof spec.reporter === 'function' || reporters[spec.reporter])) {
 		audit.reporter = spec.reporter;
 	}
-<<<<<<< HEAD
-	/*
-	 * set up noop functions in case caller wants to use this synchronously
-	 */
-	reject = reject || function () {};
-	resolve = resolve || function () {};
-
-	q = axe.utils.queue();
-	configErrors = [];
-
-	q.defer(function (res) {
-		var rej = function (err) {
-			configErrors.push(err);
-			res();
-		};
-		try {
-			if (spec.reporter && (typeof spec.reporter === 'function' || reporters[spec.reporter])) {
-				audit.reporter = spec.reporter;
-			}
-
-			if (spec.checks) {
-				spec.checks.forEach(function (check) {
-					audit.addCheck(check);
-				});
-			}
-
-			if (spec.rules) {
-				spec.rules.forEach(function (rule) {
-					audit.addRule(rule);
-				});
-			}
-
-			if (typeof spec.branding !== 'undefined') {
-				audit.setBranding(spec.branding);
-			}
-
-			if (spec.tagExclude) {
-				audit.tagExclude = spec.tagExclude;
-			}
-			res();
-		} catch(err) {
-			rej(err);
-		}
-	});
-=======
->>>>>>> 21216941
 
 	if (spec.checks) {
 		spec.checks.forEach(function (check) {
@@ -74,6 +28,10 @@
 	if (typeof spec.branding !== 'undefined') {
 		audit.setBranding(spec.branding);
 	}
+
+	if (spec.tagExclude) {
+		audit.tagExclude = spec.tagExclude;
+	}
 }
 
 axe.configure = configureChecksRulesAndBranding;