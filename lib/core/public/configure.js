--- conflicted
+++ resolved
@@ -2,120 +2,6 @@
 import { configureStandards } from '../../standards';
 
 function configure(spec) {
-<<<<<<< HEAD
-	var audit;
-
-	audit = axe._audit;
-	if (!audit) {
-		throw new Error('No audit configured');
-	}
-
-	if (spec.axeVersion || spec.ver) {
-		const specVersion = spec.axeVersion || spec.ver;
-		if (!/^\d+\.\d+\.\d+(-canary)?/.test(specVersion)) {
-			throw new Error(`Invalid configured version ${specVersion}`);
-		}
-
-		const [version, canary] = specVersion.split('-');
-		const [major, minor, patch] = version.split('.').map(Number);
-
-		const [axeVersion, axeCanary] = axe.version.split('-');
-		const [axeMajor, axeMinor, axePatch] = axeVersion.split('.').map(Number);
-
-		if (
-			major !== axeMajor ||
-			axeMinor < minor ||
-			(axeMinor === minor && axePatch < patch) ||
-			(major === axeMajor &&
-				minor === axeMinor &&
-				patch === axePatch &&
-				canary &&
-				canary !== axeCanary)
-		) {
-			throw new Error(
-				`Configured version ${specVersion} is not compatible with current axe version ${axe.version}`
-			);
-		}
-	}
-
-	if (
-		spec.reporter &&
-		(typeof spec.reporter === 'function' || hasReporter(spec.reporter))
-	) {
-		audit.reporter = spec.reporter;
-	}
-
-	if (spec.checks) {
-		if (!Array.isArray(spec.checks)) {
-			throw new TypeError('Checks property must be an array');
-		}
-
-		spec.checks.forEach(check => {
-			if (!check.id) {
-				throw new TypeError(
-					// eslint-disable-next-line max-len
-					`Configured check ${JSON.stringify(
-						check
-					)} is invalid. Checks must be an object with at least an id property`
-				);
-			}
-
-			audit.addCheck(check);
-		});
-	}
-
-	const modifiedRules = [];
-	if (spec.rules) {
-		if (!Array.isArray(spec.rules)) {
-			throw new TypeError('Rules property must be an array');
-		}
-
-		spec.rules.forEach(rule => {
-			if (!rule.id) {
-				throw new TypeError(
-					// eslint-disable-next-line max-len
-					`Configured rule ${JSON.stringify(
-						rule
-					)} is invalid. Rules must be an object with at least an id property`
-				);
-			}
-
-			modifiedRules.push(rule.id);
-			audit.addRule(rule);
-		});
-	}
-
-	if (spec.disableOtherRules) {
-		audit.rules.forEach(rule => {
-			if (modifiedRules.includes(rule.id) === false) {
-				rule.enabled = false;
-			}
-		});
-	}
-
-	if (typeof spec.branding !== 'undefined') {
-		audit.setBranding(spec.branding);
-	} else {
-		audit._constructHelpUrls();
-	}
-
-	if (spec.tagExclude) {
-		audit.tagExclude = spec.tagExclude;
-	}
-
-	// Support runtime localization
-	if (spec.locale) {
-		audit.applyLocale(spec.locale);
-	}
-
-	if (spec.standards) {
-		configureStandards(spec.standards);
-	}
-
-	if (spec.noHtml) {
-		audit.noHtml = true;
-	}
-=======
   var audit;
 
   audit = axe._audit;
@@ -228,7 +114,6 @@
   if (spec.noHtml) {
     audit.noHtml = true;
   }
->>>>>>> b297571c
 }
 
 export default configure;