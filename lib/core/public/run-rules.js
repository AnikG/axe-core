/*global Context */
/*exported runRules */

/**
 * Starts analysis on the current document and its subframes
 * @private
 * @param  {Object}   context  The `Context` specification object @see Context
 * @param  {Array}    options  Optional RuleOptions
 * @param  {Function} callback The function to invoke when analysis is complete; receives an array of `RuleResult`s
 */
function runRules(context, options, resolve, reject) {
	'use strict';
	try {
		context = new Context(context);
	} catch (e) {
		return reject(e);
	}

	var q = axe.utils.queue();
	var audit = axe._audit;

<<<<<<< HEAD
=======
	if (options.performanceTimer) {
		axe.utils.performanceTimer.auditStart();
	}

>>>>>>> 67946e16
	if (context.frames.length && options.iframes !== false) {
		q.defer(function (res, rej) {
			axe.utils.collectResultsFromFrames(context, options, 'rules', null, res, rej);
		});
	}
	q.defer(function (res, rej) {
		audit.run(context, options, res, rej);
	});
	q.then(function (data) {
		try {
			if (options.performanceTimer) {
				axe.utils.performanceTimer.auditEnd();
			}

			// Add wrapper object so that we may use the same "merge" function for results from inside and outside frames
			var results = axe.utils.mergeResults(data.map(function (d) {
				return {
					results: d
				};
			}));

			// after should only run once, so ensure we are in the top level window
			if (context.initiator) {
				results = audit.after(results, options);

				results.forEach(axe.utils.publishMetaData);
				results = results.map(axe.utils.finalizeRuleResult);
			}
			try {
				resolve(results);
			} catch(e) {
				axe.log(e);
			}
		} catch (e) {
			reject(e);
		}
	}).catch(reject);
}

axe._runRules = runRules;<|MERGE_RESOLUTION|>--- conflicted
+++ resolved
@@ -19,13 +19,10 @@
 	var q = axe.utils.queue();
 	var audit = axe._audit;
 
-<<<<<<< HEAD
-=======
 	if (options.performanceTimer) {
 		axe.utils.performanceTimer.auditStart();
 	}
 
->>>>>>> 67946e16
 	if (context.frames.length && options.iframes !== false) {
 		q.defer(function (res, rej) {
 			axe.utils.collectResultsFromFrames(context, options, 'rules', null, res, rej);
