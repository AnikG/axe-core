--- conflicted
+++ resolved
@@ -1,5 +1,3 @@
-/* jshint latedef: false */
-
 (function () {
 	'use strict';
 	function noop() {}
@@ -14,7 +12,6 @@
 	 * @return {Queue} The newly generated "queue"
 	 */
 	function queue() {
-<<<<<<< HEAD
 		var tasks = [];
 		var started = 0;
 		var remaining = 0; // number of tasks not yet finished
@@ -44,12 +41,16 @@
 				}
 			};
 		}
-=======
-		var tasks = [],
-			started = 0,
-			remaining = 0, // number of tasks not yet finished
-			awt = noop;
->>>>>>> 4ef74435
+
+		function abort(msg) {
+			// reset tasks
+			completeQueue = noop;
+
+			// notify catch
+			failed(msg);
+			// return unfinished work
+			return tasks;
+		}
 
 		function pop() {
 			var length = tasks.length;
@@ -62,21 +63,6 @@
 					abort(e);
 				}
 			}
-		}
-
-		function abort(msg) {
-			// reset tasks
-			completeQueue = noop;
-
-<<<<<<< HEAD
-			// notify catch
-			failed(msg);
-			// return unfinished work
-			return tasks;
-=======
-		function notify() {
-			awt(tasks);
->>>>>>> 4ef74435
 		}
 
 		var q = {
@@ -111,17 +97,10 @@
 			 * @param  {Function} f The callback, receives an array of the return/callbacked
 			 * values of each of the "deferred" functions
 			 */
-<<<<<<< HEAD
 			then: function (fn) {
 				funcGuard(fn);
 				if (completeQueue !== noop) {
 					throw new Error('queue `then` already set');
-=======
-			then: function (f) {
-				awt = f;
-				if (!remaining) {
-					notify();
->>>>>>> 4ef74435
 				}
 				if (!err) {
 					completeQueue = fn;
@@ -150,14 +129,7 @@
 			 * Abort the "queue" and prevent `then` function from firing
 			 * @param  {Function} fn The callback to execute; receives an array of the results which have completed
 			 */
-<<<<<<< HEAD
 			abort: abort
-=======
-			abort: function (fn) {
-				awt = noop;
-				fn(tasks);
-			}
->>>>>>> 4ef74435
 		};
 		return q;
 	}
