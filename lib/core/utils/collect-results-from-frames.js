import queue from './queue';
import sendCommandToFrame from './send-command-to-frame';
import mergeResults from './merge-results';
import getSelector from './get-selector';

/**
 * Sends a message to axe running in frames to start analysis and collate results (via `mergeResults`)
 * @private
 * @param  {Context}  parentContent   The resolved Context object
 * @param  {Object}   options   Options object (as passed to `runRules`)
 * @param  {string}   command   Command sent to all frames
 * @param  {Array}    parameter Array of values to be passed along side the command
 * @param  {Function} callback  Function to call when results from all frames have returned
 */
function collectResultsFromFrames(
  parentContent,
  options,
  command,
  parameter,
  resolve,
  reject
) {
  var q = queue();
  var frames = parentContent.frames;

  // Tell each axe running in each frame to collect results
  frames.forEach(frame => {
<<<<<<< HEAD
    const tabindex = parseInt(frame.node.getAttribute('tabindex'));
=======
    const tabindex = parseInt(frame.node.getAttribute('tabindex'), 10);
>>>>>>> 385d97c7
    const focusable = isNaN(tabindex) || tabindex >= 0;
    const rect = frame.node.getBoundingClientRect();

    var params = {
      options: options,
      command: command,
      parameter: parameter,
      context: {
        initiator: false,

        // if any parent iframe is not focusable then the entire
        // iframe stack is not focusable (even if the descendant
        // iframe has tabindex=0 on it)
        focusable: parentContent.focusable === false ? false : focusable,
        boundingClientRect: {
          width: rect.width,
          height: rect.height
        },
        page: parentContent.page,
        include: frame.include || [],
        exclude: frame.exclude || []
      }
    };

    q.defer((res, rej) => {
      var node = frame.node;
      sendCommandToFrame(
        node,
        params,
        data => {
          if (data) {
            return res({
              results: data,
              frameElement: node,
              frame: getSelector(node)
            });
          }
          res(null);
        },
        rej
      );
    });
  });

  // Combine results from all frames and give it back
  q.then(data => {
    resolve(mergeResults(data, options));
  }).catch(reject);
}

export default collectResultsFromFrames;<|MERGE_RESOLUTION|>--- conflicted
+++ resolved
@@ -25,11 +25,7 @@
 
   // Tell each axe running in each frame to collect results
   frames.forEach(frame => {
-<<<<<<< HEAD
-    const tabindex = parseInt(frame.node.getAttribute('tabindex'));
-=======
     const tabindex = parseInt(frame.node.getAttribute('tabindex'), 10);
->>>>>>> 385d97c7
     const focusable = isNaN(tabindex) || tabindex >= 0;
     const rect = frame.node.getBoundingClientRect();
 
