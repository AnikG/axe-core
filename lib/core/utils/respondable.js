import { v1 as uuid } from './uuid';
import cache from '../base/cache';

const messages = {};
const subscribers = {};
const errorTypes = Object.freeze([
  'EvalError',
  'RangeError',
  'ReferenceError',
  'SyntaxError',
  'TypeError',
  'URIError'
]);

/**
 * get the unique string to be used to identify our instance of axe
 * @private
 */
function _getSource() {
  var application = 'axeAPI',
    version = '',
    src;
  // TODO: es-modules_audit
  if (typeof axe !== 'undefined' && axe._audit && axe._audit.application) {
    application = axe._audit.application;
  }
  if (typeof axe !== 'undefined') {
    // TODO: es-modules-version
    version = axe.version;
  }
  src = application + '.' + version;
  return src;
}
/**
 * Verify the received message is from the "respondable" module
 * @private
 * @param  {Object} postedMessage The message received via postMessage
 * @return {Boolean}              `true` if the message is verified from respondable
 */
function verify(postedMessage) {
<<<<<<< HEAD
	if (
		// Check incoming message is valid
		typeof postedMessage === 'object' &&
		typeof postedMessage.uuid === 'string' &&
		postedMessage._respondable === true
	) {
		var messageSource = _getSource();
		return (
			// Check the version matches
			postedMessage._source === messageSource
		);
	}
	return false;
=======
  if (
    // Check incoming message is valid
    typeof postedMessage === 'object' &&
    typeof postedMessage.uuid === 'string' &&
    postedMessage._respondable === true
  ) {
    var messageSource = _getSource();
    return (
      // Check the version matches
      postedMessage._source === messageSource
    );
  }
  return false;
>>>>>>> b297571c
}

/**
 * Posts the message to correct frame.
 * This abstraction necessary because IE9 & 10 do not support posting Objects; only strings
 * @private
 * @param  {Window}   win      The `window` to post the message to
 * @param  {String}   topic    The topic of the message
 * @param  {Object}   message  The message content
 * @param  {String}   uuid     The UUID, or pseudo-unique ID of the message
 * @param  {Boolean}  keepalive Whether to allow multiple responses - default is false
 * @param  {Function} callback The function to invoke when/if the message is responded to
 */
function post(win, topic, message, uuid, keepalive, callback) {
  var error;
  if (message instanceof Error) {
    error = {
      name: message.name,
      message: message.message,
      stack: message.stack
    };
    message = undefined;
  }

  var data = {
    uuid: uuid,
    topic: topic,
    message: message,
    error: error,
    _respondable: true,
    _source: _getSource(),
    // TODO: es-modules_uuid
    _axeuuid: axe._uuid,
    _keepalive: keepalive
  };

  var axeRespondables = cache.get('axeRespondables');
  if (!axeRespondables) {
    axeRespondables = {};
    cache.set('axeRespondables', axeRespondables);
  }
  axeRespondables[uuid] = true;
  if (typeof callback === 'function') {
    messages[uuid] = callback;
  }

  win.postMessage(JSON.stringify(data), '*');
}

/**
 * Post a message to a window who may or may not respond to it.
 * @param  {Window}   win      The window to post the message to
 * @param  {String}   topic    The topic of the message
 * @param  {Object}   message  The message content
 * @param  {Boolean}  keepalive Whether to allow multiple responses - default is false
 * @param  {Function} callback The function to invoke when/if the message is responded to
 */
function respondable(win, topic, message, keepalive, callback) {
  var id = uuid();
  post(win, topic, message, id, keepalive, callback);
}

/**
 * Subscribe to messages sent via the `respondable` module.
 *
 * Axe._load uses this to listen for messages from other frames
 *
 * @param  {String}   topic    The topic to listen to
 * @param  {Function} callback The function to invoke when a message is received
 */
respondable.subscribe = function subscribe(topic, callback) {
  subscribers[topic] = callback;
};

/**
 * checks if the current context is inside a frame
 * @return {Boolean}
 */
respondable.isInFrame = function isInFrame(win) {
  win = win || window;
  return !!win.frameElement;
};

/**
 * Helper closure to create a function that may be used to respond to a message
 * @private
 * @param  {Window} source The window from which the message originated
 * @param  {String} topic  The topic of the message
 * @param  {String} uuid   The "unique" ID of the original message
 * @return {Function}      A function that may be invoked to respond to the message
 */
function createResponder(source, topic, uuid) {
  return (message, keepalive, callback) => {
    post(source, topic, message, uuid, keepalive, callback);
  };
}

/**
 * Publishes the "respondable" message to the appropriate subscriber
 * @private
 * @param  {Window}  source    The window from which the message originated
 * @param  {Object}  data      The data sent with the message
 * @param  {Boolean} keepalive Whether to allow multiple responses - default is false
 */
function publish(source, data, keepalive) {
  var topic = data.topic;
  var subscriber = subscribers[topic];

  if (subscriber) {
    var responder = createResponder(source, null, data.uuid);
    subscriber(data.message, keepalive, responder);
  }
}

// added for testing so we can fire subscriber events without having
// to mock the universe going through `respondable()`
respondable._publish = publish;

/**
 * Convert a javascript Error into something that can be stringified
 * @param  {Error} error  Any type of error
 * @return {Object}       Processable object
 */
function buildErrorObject(error) {
  var msg = error.message || 'Unknown error occurred';
  var errorName = errorTypes.includes(error.name) ? error.name : 'Error';
  var ErrConstructor = window[errorName] || Error;

  if (error.stack) {
    msg += '\n' + error.stack.replace(error.message, '');
  }
  return new ErrConstructor(msg);
}

/**
 * Parse the received message for processing
 * @param  {string} dataString Message received
 * @return {object}            Object to be used for pub/sub
 */
function parseMessage(dataString) {
  /*eslint no-empty: 0*/
  var data;
  if (typeof dataString !== 'string') {
    return;
  }

  try {
    data = JSON.parse(dataString);
  } catch (ex) {}

  if (!verify(data)) {
    return;
  }

  if (typeof data.error === 'object') {
    data.error = buildErrorObject(data.error);
  } else {
    data.error = undefined;
  }
  return data;
}

if (typeof window.addEventListener === 'function') {
  window.addEventListener(
    'message',
    e => {
      var data = parseMessage(e.data);
      if (!data || !data._axeuuid) {
        return;
      }

      var uuid = data.uuid;

      /**
       * NOTE: messages from other contexts (frames) in response
       * to a message should not contain the same axe._uuid. We
       * ignore these messages to prevent rogue postMessage
       * handlers reflecting our messages.
       * @see https://github.com/dequelabs/axe-core/issues/1754
       */
      var axeRespondables = cache.get('axeRespondables') || {};
      if (axeRespondables[uuid] && data._axeuuid === axe._uuid) {
        return;
      }

      var keepalive = data._keepalive;
      var callback = messages[uuid];

      if (callback) {
        var result = data.error || data.message;
        var responder = createResponder(e.source, data.topic, uuid);
        callback(result, keepalive, responder);

        if (!keepalive) {
          delete messages[uuid];
        }
      }

      if (!data.error) {
        try {
          publish(e.source, data, keepalive);
        } catch (err) {
          post(e.source, null, err, uuid, false);
        }
      }
    },
    false
  );
}

export default respondable;<|MERGE_RESOLUTION|>--- conflicted
+++ resolved
@@ -38,21 +38,6 @@
  * @return {Boolean}              `true` if the message is verified from respondable
  */
 function verify(postedMessage) {
-<<<<<<< HEAD
-	if (
-		// Check incoming message is valid
-		typeof postedMessage === 'object' &&
-		typeof postedMessage.uuid === 'string' &&
-		postedMessage._respondable === true
-	) {
-		var messageSource = _getSource();
-		return (
-			// Check the version matches
-			postedMessage._source === messageSource
-		);
-	}
-	return false;
-=======
   if (
     // Check incoming message is valid
     typeof postedMessage === 'object' &&
@@ -66,7 +51,6 @@
     );
   }
   return false;
->>>>>>> b297571c
 }
 
 /**
