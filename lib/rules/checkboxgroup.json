--- conflicted
+++ resolved
@@ -2,14 +2,7 @@
   "id": "checkboxgroup",
   "selector": "input[type=checkbox][name]",
   "tags": [
-<<<<<<< HEAD
     "best-practice"
-=======
-    "wcag2a",
-    "wcag131",
-    "section508",
-    "section508n"
->>>>>>> 833360b9
   ],
   "metadata": {
     "description": "Ensures related <input type=\"checkbox\"> elements have a group and that that group designation is consistent",
