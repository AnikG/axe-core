{
	"id": "landmark-one-main",
	"selector": "html",
	"tags": [
		"best-practice"
	],
	"metadata": {
		"description": "Ensures a navigation point to the primary content of the page. If the page contains iframes, each iframe should contain either no main landmarks or just one",
		"help": "Page must contain one main landmark"
	},
	"all": [
<<<<<<< HEAD
		"has-at-least-one-main",
		"page-no-duplicate-main"
		],
=======
		"page-has-main",
		"has-no-more-than-one-main"
	],
>>>>>>> cf924e5d
	"any": [],
	"none": []
}<|MERGE_RESOLUTION|>--- conflicted
+++ resolved
@@ -9,15 +9,9 @@
 		"help": "Page must contain one main landmark"
 	},
 	"all": [
-<<<<<<< HEAD
-		"has-at-least-one-main",
+		"page-has-main",
 		"page-no-duplicate-main"
-		],
-=======
-		"page-has-main",
-		"has-no-more-than-one-main"
 	],
->>>>>>> cf924e5d
 	"any": [],
 	"none": []
 }