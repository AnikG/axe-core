{
  "name": "axe-core",
  "description": "Accessibility engine for automated Web UI testing",
<<<<<<< HEAD
  "version": "2.1.2",
=======
  "version": "2.1.7",
>>>>>>> 13ca5c05
  "license": "MPL-2.0",
  "contributors": [
    {
      "name": "David Sturley",
      "organization": "Deque Systems, Inc.",
      "url": "http://deque.com/"
    },
    {
      "name": "Dylan Barrell",
<<<<<<< HEAD
      "email": "dylan@barrell.com",
=======
>>>>>>> 13ca5c05
      "organization": "Deque Systems, Inc.",
      "url": "http://deque.com/"
    },
    {
      "name": "Wilco Fiers",
      "organization": "Deque Systems, Inc.",
      "url": "http://deque.com/"
    },
    {
      "name": "Dian Fay",
      "organization": "Deque Systems, Inc.",
      "url": "http://deque.com/"
    },
    {
      "name": "Marcy Sutton",
      "organization": "Deque Systems, Inc.",
      "url": "http://deque.com/"
    }
  ],
  "repository": {
    "type": "git",
    "url": "https://github.com/dequelabs/axe-core.git"
  },
  "keywords": [
    "Accessibility",
    "a11y",
    "testing",
    "unit",
    "tdd",
    "bdd",
    "aXe"
  ],
  "main": "axe.js",
  "typings": "axe.d.ts",
  "scripts": {
    "build": "grunt",
    "test": "grunt test",
    "test-fast": "grunt test-fast"
  },
  "devDependencies": {
    "babel-plugin-transform-object-rest-spread": "^6.6.5",
    "babel-polyfill": "^6.7.4",
    "babel-preset-es2015": "^6.6.0",
    "babelify": "^7.2.0",
    "blanket": "~1.2.3",
    "chai": "~3.5.0",
    "clone": "~1.0.2",
    "dot": "~1.0.3",
    "grunt": "~0.4.5",
    "grunt-babel": "^6.0.0",
    "grunt-cli": "^1.2.0",
    "grunt-contrib-clean": "~1.0.0",
    "grunt-contrib-concat": "~1.0.0",
    "grunt-contrib-connect": "~1.0.1",
    "grunt-contrib-copy": "~1.0.0",
    "grunt-contrib-jshint": "^1.0.0",
    "grunt-contrib-uglify": "~1.0.1",
    "grunt-contrib-watch": "~1.0.0",
    "grunt-mocha": "~0.4.13",
    "grunt-parallel": "^0.4.1",
<<<<<<< HEAD
    "grunt-retire": "^1.0.7",
=======
    "grunt-snyk": "^0.1.0",
>>>>>>> 13ca5c05
    "html-entities": "^1.2.0",
    "jquery": "^3.0.0",
    "less": "~2.6.1",
    "mocha": "~2.4.5",
    "phantomjs-prebuilt": "~2.1.7",
    "promise": "~7.1.1",
    "revalidator": "~0.3.1",
    "selenium-webdriver": "~2.53.1"
  }
}<|MERGE_RESOLUTION|>--- conflicted
+++ resolved
@@ -1,11 +1,7 @@
 {
   "name": "axe-core",
   "description": "Accessibility engine for automated Web UI testing",
-<<<<<<< HEAD
-  "version": "2.1.2",
-=======
   "version": "2.1.7",
->>>>>>> 13ca5c05
   "license": "MPL-2.0",
   "contributors": [
     {
@@ -15,10 +11,7 @@
     },
     {
       "name": "Dylan Barrell",
-<<<<<<< HEAD
       "email": "dylan@barrell.com",
-=======
->>>>>>> 13ca5c05
       "organization": "Deque Systems, Inc.",
       "url": "http://deque.com/"
     },
@@ -79,11 +72,7 @@
     "grunt-contrib-watch": "~1.0.0",
     "grunt-mocha": "~0.4.13",
     "grunt-parallel": "^0.4.1",
-<<<<<<< HEAD
     "grunt-retire": "^1.0.7",
-=======
-    "grunt-snyk": "^0.1.0",
->>>>>>> 13ca5c05
     "html-entities": "^1.2.0",
     "jquery": "^3.0.0",
     "less": "~2.6.1",
