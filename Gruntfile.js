--- conflicted
+++ resolved
@@ -16,9 +16,6 @@
 
 	grunt.initConfig({
 		pkg: grunt.file.readJSON('package.json'),
-<<<<<<< HEAD
-		clean: ['tmp'],
-=======
 		clean: ['dist', 'tmp'],
 		browserify: {
 			dist: {
@@ -28,13 +25,12 @@
 					]
 				},
 				files: {
-					'./dist/axe.js': [
-						'./dist/axe.js'
+					'./axe.js': [
+						'./axe.js'
 					]
 				}
 			},
 		},
->>>>>>> 4ef74435
 		'update-help': {
 			options: {
 				version: '<%=pkg.version%>'
@@ -128,41 +124,6 @@
 				}
 			},
 			lib: {
-<<<<<<< HEAD
-=======
-				files: [{
-					src: ['<%= concat.engine.dest %>'],
-					dest: 'dist/axe.min.js'
-				}],
-				options: {
-					preserveComments: 'some'
-				}
-			},
-			index: {
-				files: [{
-					src: ['tmp/index.js'],
-					dest: 'tmp/index.js'
-				}],
-				options: {
-					preserveComments: 'some'
-				}
-			}
-		},
-		nodeify: {
-			core: {
-				src: ['tmp/index.js'],
-				dest: 'dist/index.js'
-			}
-		},
-		copy: {
-			index: {
-				files: [{
-					src: ['<%= concat.engine.dest %>'],
-					dest: 'tmp/index.js'
-				}]
-			},
-			manifests: {
->>>>>>> 4ef74435
 				files: [{
 					src: ['<%= concat.engine.dest %>'],
 					dest: 'axe.min.js'
@@ -268,13 +229,9 @@
 	grunt.registerTask('default', ['build']);
 
 	grunt.registerTask('build', ['clean', 'validate', 'concat:commons', 'configure',
-<<<<<<< HEAD
-		'concat:engine', 'uglify']);
-=======
-		'concat:engine', 'copy', 'browserify', 'uglify', 'nodeify']);
->>>>>>> 4ef74435
-
-	grunt.registerTask('test', ['build',	'testconfig', 'fixture', 'connect',
+		'concat:engine', 'browserify', 'uglify']);
+
+	grunt.registerTask('test', ['build', 'testconfig', 'fixture', 'connect',
 		'mocha', 'jshint']);
 
 	grunt.registerTask('test-browser', ['build',  'testconfig', 'fixture', 'connect',
