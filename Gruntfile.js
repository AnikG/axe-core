//jshint maxcomplexity: 12, maxstatements: false, camelcase: false
var testConfig = require('./build/test/config');
module.exports = function (grunt) {
	'use strict';

	grunt.loadNpmTasks('grunt-babel');
	grunt.loadNpmTasks('grunt-contrib-clean');
	grunt.loadNpmTasks('grunt-contrib-concat');
	grunt.loadNpmTasks('grunt-contrib-connect');
	grunt.loadNpmTasks('grunt-contrib-copy');
	grunt.loadNpmTasks('grunt-contrib-jshint');
	grunt.loadNpmTasks('grunt-contrib-uglify');
	grunt.loadNpmTasks('grunt-contrib-watch');
	grunt.loadNpmTasks('grunt-mocha');
	grunt.loadTasks('build/tasks');

	grunt.initConfig({
		pkg: grunt.file.readJSON('package.json'),
		clean: ['dist', 'tmp'],
		babel: {
			options: {
<<<<<<< HEAD
				sourceMap: true
=======
				compact: 'false'
>>>>>>> 26506ca8
			},
			core: {
                files: [{
                    expand: true,
                    cwd: 'lib/core',
                    src: ['**/*.js'],
                    dest: 'tmp/core'
                }]
			},
			misc: {
				files: [{
                    expand: true,
                    cwd: 'tmp',
                    src: ['*.js'],
                    dest: 'tmp'
                }]
			}
		},
		'update-help': {
			options: {
				version: '<%=pkg.version%>'
			},
			rules: {
				src: ['lib/rules/**/*.json']
			}
		},
		concat: {
			engine: {
				src: [
					'lib/intro.stub',
					'tmp/core/index.js',
					'tmp/core/*/index.js',
					'tmp/core/**/index.js',
					'tmp/core/**/*.js',
					'tmp/core/export.js',
					// include rules / checks / commons
					'<%= configure.rules.dest.auto %>',
					'lib/outro.stub'
				],
				dest: 'axe.js',
				options: {
					process: true
				}
			},
			commons: {
				src: [
					'lib/commons/intro.stub',
					'lib/commons/index.js',
					'lib/commons/*/index.js',
					'lib/commons/**/*.js',
					'lib/commons/export.js',
					'lib/commons/outro.stub'
				],
				dest: 'tmp/commons.js'
			}
		},
		configure: {
			rules: {
				src: ['<%= concat.commons.dest %>'],
				options: {
					tags: grunt.option('tags')
				},
				dest: {
					auto: 'tmp/rules.js',
					descriptions: 'doc/rule-descriptions.md'
				}
			}
		},
		langs : {
			generate: {
				check: 'lib/checks/language/valid-lang'
			}
		},
		validate: {
			tools: {
				options: {
					type: 'tool'
				},
				src: 'lib/tools/**/*.json'
			},
			check: {
				options: {
					type: 'check'
				},
				src: 'lib/checks/**/*.json'
			},
			rule: {
				options: {
					type: 'rule'
				},
				src: 'lib/rules/**/*.json'
			}
		},
		uglify: {
			beautify: {
				files: [{
					src: ['./axe.js'],
					dest: './axe.js'
				}],
				options: {
					mangle: false,
					compress: false,
					beautify: {
						beautify: true,
						indent_level: 2,
						bracketize: true,
						quote_style: 1
					},
					preserveComments: 'some'
				}
			},
			minify: {
				files: [{
					src: ['<%= concat.engine.dest %>'],
					dest: './axe.min.js'
				}],
				options: {
					preserveComments: 'some',
					mangle: {
						except: ['commons', 'utils', 'axe', 'window', 'document']
					}
				}
			}
		},
		watch: {
			files: ['lib/**/*', 'test/**/*.js', 'Gruntfile.js'],
			tasks: ['build', 'testconfig', 'fixture']
		},
		testconfig: {
			test: {
				src: ['test/integration/rules/**/*.json'],
				dest: 'tmp/integration-tests.js'
			}
		},
		fixture: {
			engine: {
				src: '<%= concat.engine.src %>',
				dest: 'test/core/index.html',
				options: {
					fixture: 'test/runner.tmpl',
					testCwd: 'test/core',
					data: {
						title: 'aXe Core Tests'
					}
				}
			},
			checks: {
				src: [
					'<%= concat.engine.dest %>',
					'build/test/engine.js',
					'<%= configure.rules.dest.auto %>'
				],
				dest: 'test/checks/index.html',
				options: {
					fixture: 'test/runner.tmpl',
					testCwd: 'test/checks',
					data: {
						title: 'aXe Check Tests'
					}
				}
			},
			commons: {
				src: [
					'<%= concat.engine.dest %>',
					'build/test/engine.js',
					'<%= configure.rules.dest.auto %>'
				],
				dest: 'test/commons/index.html',
				options: {
					fixture: 'test/runner.tmpl',
					testCwd: 'test/commons',
					data: {
						title: 'aXe Commons Tests'
					}
				}
			},
			integration: {
				src: ['<%= concat.engine.dest %>'],
				dest: 'test/integration/rules/index.html',
				options: {
					fixture: 'test/runner.tmpl',
					testCwd: 'test/integration/rules',
					tests: ['../../../tmp/integration-tests.js', 'runner.js'],
					data: {
						title: 'aXe Integration Tests'
					}
				}
			}
		},
		mocha: testConfig(grunt),
		'test-webdriver': (function () {
			var tests = testConfig(grunt);
			var options = Object.assign({}, tests.unit.options);
			options.urls = options.urls.concat(tests.integration.options.urls);
			var driverTests = {};

			['firefox', 'chrome', 'ie', 'safari', 'edge']
			.forEach(function (browser) {
				driverTests[browser] = {
					options: Object.assign({ browser: browser }, options)
				};
			});
			return driverTests;
		}()),
		connect: {
			test: {
				options: {
					hostname: '0.0.0.0',
					port: grunt.option('port') || 9876,
					base: ['.']
				}
			}
		},
		jshint: {
			axe: {
				options: {
					jshintrc: true,
					reporter: grunt.option('report') ? 'checkstyle' : undefined,
					reporterOutput: grunt.option('report') ? 'tmp/lint.xml' : undefined
				},
				src: ['lib/**/*.js', 'test/**/*.js', 'build/tasks/**/*.js', 'doc/**/*.js', 'Gruntfile.js']
			}
		}
	});

	grunt.registerTask('default', ['build']);

	grunt.registerTask('build', ['clean', 'validate', 'concat:commons', 'configure',
		 'babel', 'concat:engine', 'uglify']);

	grunt.registerTask('test', ['build', 'testconfig', 'fixture', 'connect',
		'mocha', 'jshint']);

	grunt.registerTask('test-all', ['build',  'testconfig', 'fixture', 'connect',
		'mocha', 'test-webdriver', 'jshint']);

	grunt.registerTask('dev', ['build', 'testconfig', 'connect', 'watch']);
};<|MERGE_RESOLUTION|>--- conflicted
+++ resolved
@@ -19,11 +19,7 @@
 		clean: ['dist', 'tmp'],
 		babel: {
 			options: {
-<<<<<<< HEAD
-				sourceMap: true
-=======
 				compact: 'false'
->>>>>>> 26506ca8
 			},
 			core: {
                 files: [{
