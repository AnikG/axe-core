--- conflicted
+++ resolved
@@ -7,11 +7,13 @@
 			description: 'something nifty',
 			tags: ['tag1'],
 			result: 'passed',
+			impact: null,
 			violations: [],
 			passes: [{
 				result: 'passed',
 				any: [{
 					result: true,
+					impact: null,
 					relatedNodes: [{
 						selector: 'bob',
 						source: 'fred'
@@ -109,14 +111,9 @@
 		});
 	});
 	it('should add the rule help to the rule result', function(done) {
-<<<<<<< HEAD
-		axe.a11yCheck(document, {}, function(results) {
-			assert.isNotOk(results.violations[0].helpUrl);
-=======
 		axe.run(noPassOpt, function (err, results) {
 			assert.isNull(err);
-			assert.isNull(results.violations[0].helpUrl);
->>>>>>> c102bbe1
+			assert.isNotOk(results.violations[0].helpUrl);
 			done();
 		});
 	});
@@ -153,16 +150,6 @@
 			done();
 		});
 	});
-<<<<<<< HEAD
-=======
-	it('should remove result', function(done) {
-		axe.run(noPassOpt, function (err, results) {
-			assert.isNull(err);
-			assert.isUndefined(results.violations[0].nodes[0].all[0].result);
-			done();
-		});
-	});
->>>>>>> c102bbe1
 	it('should map relatedNodes', function(done) {
 		axe.run(noPassOpt, function (err, results) {
 			assert.isNull(err);
