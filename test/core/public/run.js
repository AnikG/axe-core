--- conflicted
+++ resolved
@@ -28,7 +28,6 @@
 		axe._runRules = origRunRules;
 	});
 
-
 	it('takes context, options and callback as parameters', function (done) {
 		fixture.innerHTML = '<div id="t1"></div>';
 		var options = {
@@ -44,36 +43,6 @@
 		});
 	});
 
-<<<<<<< HEAD
-=======
-	it('sets v1 as the default reporter if audit.reporter is null', function (done) {
-		axe._runRules = function (ctxt, opt) {
-			assert.equal(opt.reporter, 'v1');
-			done();
-		};
-		axe._audit.reporter = null;
-		axe.run(document, noop);
-	});
-
-	it('uses the audit.reporter if no reporter is set in options', function (done) {
-		axe._runRules = function (ctxt, opt) {
-			assert.equal(opt.reporter, 'raw');
-			done();
-		};
-		axe._audit.reporter = 'raw';
-		axe.run(document, noop);
-	});
-
-	it('does not override if another reporter is set', function (done) {
-		axe._runRules = function (ctxt, opt) {
-			assert.equal(opt.reporter, 'raw');
-			done();
-		};
-		axe._audit.reporter = null;
-		axe.run(document, {reporter: 'raw'}, noop);
-	});
-
->>>>>>> 5cef6455
 	it('uses document as content if it is not specified', function (done) {
 		axe._runRules = function (ctxt) {
 			assert.equal(ctxt, document);
@@ -100,7 +69,7 @@
 		axe.run({include: '#BoggyB'}, noop);
 	});
 
-	it('treats objects with neither inlude or exclude as the option object', function (done) {
+	it('treats objects with neither include or exclude as the option object', function (done) {
 		axe._runRules = function (ctxt, opt) {
 			assert.deepEqual(opt.HHG, 'hallelujah');
 			done();
@@ -115,14 +84,6 @@
 		});
 	});
 
-<<<<<<< HEAD
-=======
-	it('gives errors to the first argument on the callback', function (done) {
-		axe._runRules = function (ctxt, opt, resolve, reject) {
-			reject('Ninja rope!');
-		};
->>>>>>> 5cef6455
-
 	describe('callback', function () {
 		it('gives errors to the first argument on the callback', function (done) {
 			axe._runRules = function (ctxt, opt, resolve, reject) {
@@ -136,7 +97,6 @@
 			});
 		});
 
-<<<<<<< HEAD
 		it('gives results to the second argument on the callback', function (done) {
 			axe._runRules = function (ctxt, opt, resolve) {
 				axe._runRules = origRunRules;
@@ -149,29 +109,34 @@
 				done();
 			});
 		});
-=======
-	it('gives results to the second argument on the callback', function (done) {
-		axe._runRules = function (ctxt, opt, resolve) {
-			resolve('MB Bomb');
-		};
->>>>>>> 5cef6455
-
-		it('returns a promise if no callback was given',
-		(!window.Promise) ? undefined :  function (done) {
-			axe._runRules = function (ctxt, opt, resolve) {
-				axe._runRules = origRunRules;
-				resolve('World party');
-			};
-
-			var p = axe.run({ reporter: 'raw' });
-			p.then(function (result) {
-				assert.equal(result, 'World party');
-				done();
-			});
-
-			assert.instanceOf(p, window.Promise);
-		});
-
+
+		it('does not run the callback twice if it throws', function (done) {
+			var calls = 0;
+			axe._runRules = function (ctxt, opt, resolve) {
+				resolve([]);
+			};
+
+			var log = axe.log;
+			axe.log = function (e) {
+				assert.equal(e.message, 'err');
+				axe.log = log;
+			};
+			axe.run(function () {
+				calls += 1;
+				if (calls === 1) {
+					setTimeout(function () {
+						assert.equal(calls, 1);
+						axe.log = log;
+						done();
+					}, 20);
+				}
+				throw new Error('err');
+			});
+		});
+	});
+
+
+	describe('promise result', function () {
 		it('returns an error to catch if axe fails',
 		(!window.Promise) ? undefined :  function (done) {
 			axe._runRules = function (ctxt, opt, resolve, reject) {
@@ -188,42 +153,43 @@
 
 			assert.instanceOf(p, window.Promise);
 		});
-	});
-
-<<<<<<< HEAD
-=======
-
-	it('does not run the callback twice if it throws', function (done) {
-		var calls = 0;
-		axe._runRules = function (ctxt, opt, resolve) {
-			resolve([]);
-		};
-
-		var log = axe.log;
-		axe.log = function (e) {
-			assert.equal(e.message, 'err');
-			axe.log = log;
-		};
-		axe.run(function () {
-			calls += 1;
-			if (calls === 1) {
-				setTimeout(function () {
-					assert.equal(calls, 1);
-					axe.log = log;
-					done();
-				}, 20);
-			}
-			throw new Error('err');
-		});
-	});
-
-	it('returns a promise if no callback was given',
-	(!window.Promise) ? undefined :  function (done) {
-		axe._runRules = function (ctxt, opt, resolve) {
-			axe._runRules = origRunRules;
-			resolve('World party');
-		};
->>>>>>> 5cef6455
+
+		it('returns a promise if no callback was given',
+		(!window.Promise) ? undefined :  function (done) {
+			axe._runRules = function (ctxt, opt, resolve) {
+				axe._runRules = origRunRules;
+				resolve('World party');
+			};
+
+			var p = axe.run({ reporter: 'raw' });
+			p.then(function (result) {
+				assert.equal(result, 'World party');
+				done();
+			});
+
+			assert.instanceOf(p, window.Promise);
+		});
+
+		it('does not error if then() throws',
+		(!window.Promise) ? undefined :  function (done) {
+			axe._runRules = function (ctxt, opt, resolve) {
+				resolve([]);
+			};
+
+			axe.run()
+			.then(function () {
+				throw new Error('err');
+			}, function (e) {
+				assert.isNotOk(e, 'Caught callback error in the wrong place');
+				done();
+
+			}).catch(function (e) {
+				assert.equal(e.message, 'err');
+				done();
+			});
+		});
+	});
+
 
 	describe('option reporter', function () {
 		it('sets v1 as the default reporter if audit.reporter is null', function (done) {
@@ -257,6 +223,7 @@
 		});
 	});
 
+
 	describe('option xpath', function () {
 		it('returns no xpath if the xpath option is not set', function (done) {
 			axe.run('#fixture', function (err, result) {
@@ -265,7 +232,6 @@
 			});
 		});
 
-<<<<<<< HEAD
 		it('returns the xpath if the xpath option is true', function (done) {
 			axe.run('#fixture', {
 				xpath: true
@@ -288,12 +254,6 @@
 				);
 				done();
 			});
-=======
-		var p = axe.run({ reporter: 'raw' });
-		p.then(noop, function (err) {
-			assert.equal(err, 'I surrender!');
-			done();
->>>>>>> 5cef6455
 		});
 
 		it('returns the xpath on any reporter', function (done) {
@@ -310,26 +270,4 @@
 		});
 	});
 
-<<<<<<< HEAD
-=======
-
-	it('does not error if then() throws',
-	(!window.Promise) ? undefined :  function (done) {
-		axe._runRules = function (ctxt, opt, resolve) {
-			resolve([]);
-		};
-
-		axe.run()
-		.then(function () {
-			throw new Error('err');
-		}, function (e) {
-			assert.isNotOk(e, 'Caught callback error in the wrong place');
-			done();
-
-		}).catch(function (e) {
-			assert.equal(e.message, 'err');
-			done();
-		});
-	});
->>>>>>> 5cef6455
 });