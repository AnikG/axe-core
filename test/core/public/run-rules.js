describe('runRules', function() {
<<<<<<< HEAD
	'use strict';
	var ver = axe.version.substring(0, axe.version.lastIndexOf('.'));

	// These tests can sometimes be flaky in IE, allow for up to 3 retries
	if (axe.testUtils.isIE11) {
		this.retries(3);
	}

	function iframeReady(src, context, id, cb) {
		var i = document.createElement('iframe');
		i.addEventListener('load', function() {
			cb();
		});
		i.src = src;
		i.id = id;
		context.appendChild(i);
	}

	function createFrames(url, callback) {
		var frame,
			num = 2;
		var loaded = 0;

		if (typeof url === 'function') {
			callback = url;
			url = '../mock/frames/frame-frame.html';
		}

		function onLoad() {
			loaded++;
			if (loaded >= num) {
				callback();
			}
		}

		frame = document.createElement('iframe');
		frame.src = url;

		frame.addEventListener('load', onLoad);
		fixture.appendChild(frame);

		frame = document.createElement('iframe');
		frame.src = '../mock/frames/nocode.html';
		frame.addEventListener('load', onLoad);
		fixture.appendChild(frame);
		return frame;
	}

	var fixture = document.getElementById('fixture');
	var memoizedFns;

	var isNotCalled;
	beforeEach(function() {
		memoizedFns = axe._memoizedFns.slice();
		isNotCalled = function(err) {
			throw err || new Error('Reject should not be called');
		};
	});

	afterEach(function() {
		fixture.innerHTML = '';
		axe._audit = null;
		axe._tree = undefined;
		axe._memoizedFns = memoizedFns;
	});

	it('should work', function(done) {
		axe._load({
			rules: [
				{
					id: 'html',
					selector: 'html',
					any: ['html']
				}
			],
			checks: [
				{
					id: 'html',
					evaluate: function() {
						return true;
					}
				}
			],
			messages: {}
		});

		var frame = document.createElement('iframe');
		frame.src = '../mock/frames/frame-frame.html';

		frame.addEventListener('load', function() {
			setTimeout(function() {
				axe._runRules(
					document,
					{},
					function(r) {
						assert.lengthOf(r[0].passes, 3);
						done();
					},
					isNotCalled
				);
			}, 500);
		});
		fixture.appendChild(frame);
	});

	it('should properly order iframes', function(done) {
		axe._load({
			rules: [
				{
					id: 'iframe',
					selector: 'iframe',
					any: ['iframe']
				}
			],
			checks: [
				{
					id: 'iframe',
					evaluate: function() {
						return true;
					}
				}
			],
			messages: {}
		});

		var frame = document.createElement('iframe');
		frame.addEventListener('load', function() {
			setTimeout(function() {
				axe._runRules(
					document,
					{},
					function(r) {
						var nodes = r[0].passes.map(function(detail) {
							return detail.node.selector;
						});

						assert.deepEqual(nodes, [
							['#level0'],
							['#level0', '#level1'],
							['#level0', '#level1', '#level2a'],
							['#level0', '#level1', '#level2b']
						]);
						done();
					},
					isNotCalled
				);
			}, 500);
		});
		frame.id = 'level0';
		frame.src = '../mock/frames/nested0.html';
		fixture.appendChild(frame);
	});

	it('should properly calculate context and return results from matching frames', function(done) {
		axe._load({
			rules: [
				{
					id: 'div#target',
					selector: '#target',
					any: ['has-target']
				},
				{
					id: 'first-div',
					selector: 'div:not(#fixture)',
					any: ['first-div']
				}
			],
			checks: [
				{
					id: 'has-target',
					evaluate: function() {
						return true;
					}
				},
				{
					id: 'first-div',
					evaluate: function(node) {
						this.relatedNodes([node]);
						return false;
					},
					after: function(results) {
						if (results.length) {
							results[0].result = true;
						}
						return [results[0]];
					}
				}
			],
			messages: {}
		});

		iframeReady(
			'../mock/frames/context.html',
			fixture,
			'context-test',
			function() {
				var div = document.createElement('div');
				fixture.appendChild(div);

				axe._runRules(
					'#fixture',
					{},
					function(results) {
						try {
							assert.deepEqual(JSON.parse(JSON.stringify(results)), [
								{
									id: 'div#target',
									helpUrl:
										'https://dequeuniversity.com/rules/axe/' +
										ver +
										'/div#target?application=axeAPI',
									pageLevel: false,
									impact: null,
									inapplicable: [],
									incomplete: [],
									violations: [],
									passes: [
										{
											result: 'passed',
											impact: null,
											node: {
												selector: ['#context-test', '#target'],
												ancestry: [
													'html > body > div:nth-child(1) > iframe:nth-child(1)',
													'html > body > div:nth-child(2)'
												],
												xpath: [
													"/iframe[@id='context-test']",
													"/div[@id='target']"
												],
												source: '<div id="target"></div>'
											},
											any: [
												{
													id: 'has-target',
													data: null,
													relatedNodes: []
												}
											],
											all: [],
											none: []
										}
									],
									result: 'passed',
									tags: []
								},
								{
									id: 'first-div',
									helpUrl:
										'https://dequeuniversity.com/rules/axe/' +
										ver +
										'/first-div?application=axeAPI',
									pageLevel: false,
									impact: null,
									inapplicable: [],
									incomplete: [],
									violations: [],
									passes: [
										{
											result: 'passed',
											impact: null,
											node: {
												selector: ['#context-test', '#foo'],
												ancestry: [
													'html > body > div:nth-child(1) > iframe:nth-child(1)',
													'html > body > div:nth-child(1)'
												],
												xpath: [
													"/iframe[@id='context-test']",
													"/div[@id='foo']"
												],
												source:
													'<div id="foo">\n\t\t\t<div id="bar"></div>\n\t\t</div>'
											},
											any: [
												{
													id: 'first-div',
													data: null,
													relatedNodes: [
														{
															selector: ['#context-test', '#foo'],
															ancestry: [
																'html > body > div:nth-child(1) > iframe:nth-child(1)',
																'html > body > div:nth-child(1)'
															],
															xpath: [
																"/iframe[@id='context-test']",
																"/div[@id='foo']"
															],
															source:
																'<div id="foo">\n\t\t\t<div id="bar"></div>\n\t\t</div>'
														}
													]
												}
											],
											all: [],
											none: []
										}
									],
									result: 'passed',
									tags: []
								}
							]);
							done();
						} catch (e) {
							done(e);
						}
					},
					isNotCalled
				);
			}
		);
	});

	it('should reject if the context is invalid', function(done) {
		axe._load({
			rules: [
				{
					id: 'div#target',
					selector: '#target',
					any: ['has-target']
				}
			],
			messages: {}
		});

		iframeReady(
			'../mock/frames/context.html',
			fixture,
			'context-test',
			function() {
				axe._runRules(
					'#not-happening',
					{},
					function() {
						assert.fail('This selector should not exist.');
					},
					function(error) {
						assert.isOk(error);
						assert.equal(
							error.message,
							'No elements found for include in page Context'
						);

						done();
					}
				);
			}
		);
	});

	it('should accept a jQuery-like object', function(done) {
		axe._load({
			rules: [
				{
					id: 'test',
					selector: '*',
					none: ['bob']
				}
			],
			checks: [
				{
					id: 'bob',
					evaluate: function() {
						return true;
					}
				}
			]
		});

		fixture.innerHTML =
			'<div id="t1"><span></span></div><div id="t2"><em></em></div>';

		var $test = {
			0: fixture.querySelector('#t1'),
			1: fixture.querySelector('#t2'),
			length: 2
		};

		axe.run($test, function(err, results) {
			assert.isNull(err);
			assert.lengthOf(results.violations, 1);
			assert.lengthOf(results.violations[0].nodes, 4);
			assert.deepEqual(results.violations[0].nodes[0].target, ['#t1']);
			// assert.deepEqual(results.violations[0].nodes[1].target, ['span']);
			assert.deepEqual(results.violations[0].nodes[2].target, ['#t2']);
			// assert.deepEqual(results.violations[0].nodes[3].target, ['em']);
			done();
		});
	});

	it('should accept a NodeList', function(done) {
		axe._load({
			rules: [
				{
					id: 'test',
					selector: '*',
					none: ['fred']
				}
			],
			checks: [
				{
					id: 'fred',
					evaluate: function() {
						return true;
					}
				}
			]
		});

		fixture.innerHTML =
			'<div class="foo" id="t1"><span></span></div><div class="foo" id="t2"><em></em></div>';

		var test = fixture.querySelectorAll('.foo');
		axe.run(test, function(err, results) {
			assert.isNull(err);
			assert.lengthOf(results.violations, 1);
			assert.lengthOf(results.violations[0].nodes, 4);
			assert.deepEqual(results.violations[0].nodes[0].target, ['#t1']);
			// assert.deepEqual(results.violations[0].nodes[1].target, ['span']);
			assert.deepEqual(results.violations[0].nodes[2].target, ['#t2']);
			// assert.deepEqual(results.violations[0].nodes[3].target, ['em']);
			done();
		});
	});

	it('should pull metadata from configuration', function(done) {
		axe._load({
			rules: [
				{
					id: 'div#target',
					selector: '#target',
					any: ['has-target']
				},
				{
					id: 'first-div',
					selector: 'div#fixture div',
					any: ['first-div']
				}
			],
			checks: [
				{
					id: 'has-target',
					evaluate: function() {
						return false;
					}
				},
				{
					id: 'first-div',
					evaluate: function(node) {
						this.relatedNodes([node]);
						return false;
					},
					after: function(results) {
						if (results.length) {
							results[0].result = true;
						}
						return [results[0]];
					}
				}
			],
			data: {
				rules: {
					'div#target': {
						foo: 'bar',
						stuff: 'blah'
					},
					'first-div': {
						bar: 'foo',
						stuff: 'no'
					}
				},
				checks: {
					'first-div': {
						thingy: true,
						impact: 'serious',
						messages: {
							fail: function(checkResult) {
								return checkResult.id === 'first-div'
									? 'failing is not good'
									: 'y u wrong rule?';
							},
							pass: function(checkResult) {
								return checkResult.id === 'first-div'
									? 'passing is good'
									: 'y u wrong rule?';
							}
						}
					},
					'has-target': {
						otherThingy: true,
						impact: 'moderate',
						messages: {
							fail: function(checkResult) {
								return checkResult.id === 'has-target'
									? 'failing is not good'
									: 'y u wrong rule?';
							},
							pass: function(checkResult) {
								return checkResult.id === 'has-target'
									? 'passing is good'
									: 'y u wrong rule?';
							}
						}
					}
				}
			}
		});
		fixture.innerHTML = '<div id="target">Target!</div><div>ok</div>';
		axe._runRules(
			'#fixture',
			{},
			function(results) {
				try {
					assert.deepEqual(JSON.parse(JSON.stringify(results)), [
						{
							id: 'div#target',
							helpUrl:
								'https://dequeuniversity.com/rules/axe/' +
								ver +
								'/div#target?application=axeAPI',
							pageLevel: false,
							foo: 'bar',
							stuff: 'blah',
							impact: 'moderate',
							passes: [],
							inapplicable: [],
							incomplete: [],
							violations: [
								{
									result: 'failed',
									node: {
										selector: ['#target'],
										ancestry: [
											'html > body > div:nth-child(1) > div:nth-child(1)'
										],
										xpath: ["/div[@id='target']"],
										source: '<div id="target">Target!</div>'
									},
									impact: 'moderate',
									any: [
										{
											impact: 'moderate',
											otherThingy: true,
											message: 'failing is not good',
											id: 'has-target',
											data: null,
											relatedNodes: []
										}
									],
									all: [],
									none: []
								}
							],
							result: 'failed',
							tags: []
						},
						{
							id: 'first-div',
							helpUrl:
								'https://dequeuniversity.com/rules/axe/' +
								ver +
								'/first-div?application=axeAPI',
							pageLevel: false,
							bar: 'foo',
							stuff: 'no',
							impact: null,
							inapplicable: [],
							incomplete: [],
							violations: [],
							passes: [
								{
									result: 'passed',
									impact: null,
									node: {
										selector: ['#target'],
										xpath: ["/div[@id='target']"],
										ancestry: [
											'html > body > div:nth-child(1) > div:nth-child(1)'
										],
										source: '<div id="target">Target!</div>'
									},
									any: [
										{
											impact: 'serious',
											id: 'first-div',
											thingy: true,
											message: 'passing is good',
											data: null,
											relatedNodes: [
												{
													selector: ['#target'],
													ancestry: [
														'html > body > div:nth-child(1) > div:nth-child(1)'
													],
													xpath: ["/div[@id='target']"],
													source: '<div id="target">Target!</div>'
												}
											]
										}
									],
									all: [],
									none: []
								}
							],
							result: 'passed',
							tags: []
						}
					]);
					done();
				} catch (e) {
					done(e);
				}
			},
			isNotCalled
		);
	});

	it('should call the reject argument if an error occurs', function(done) {
		axe._load({
			rules: [
				{
					id: 'invalidRule'
				}
			],
			checks: [],
			messages: {}
		});

		createFrames(function() {
			setTimeout(function() {
				axe._runRules(
					document,
					{},
					function() {
						assert.ok(false, 'You shall not pass!');
						done();
					},
					function(err) {
						assert.instanceOf(err, Error);
						done();
					}
				);
			}, 100);
		});
	});

	it('should resolve to cantTell when a rule fails', function(done) {
		axe._load({
			rules: [
				{
					id: 'incomplete-1',
					selector: '*',
					none: ['undeffed']
				},
				{
					id: 'incomplete-2',
					selector: '*',
					none: ['thrower']
				}
			],
			checks: [
				{
					id: 'undeffed',
					evaluate: function() {
						return undefined;
					}
				},
				{
					id: 'thrower',
					evaluate: function() {
						throw new Error('Check failed to complete');
					}
				}
			]
		});

		fixture.innerHTML = '<div></div>';

		axe.run('#fixture', function(err, results) {
			assert.isNull(err);
			assert.lengthOf(results.incomplete, 2);
			assert.equal(results.incomplete[0].id, 'incomplete-1');
			assert.equal(results.incomplete[1].id, 'incomplete-2');

			assert.include(
				results.incomplete[1].description,
				'An error occured while running this rule'
			);
			done();
		});
	});

	it('should resolve to cantTell if an error occurs inside frame rules', function(done) {
		axe._load({
			rules: [
				{
					id: 'incomplete-1',
					selector: '.nogo',
					none: ['undeffed']
				},
				{
					id: 'incomplete-2',
					selector: '.nogo',
					none: ['thrower']
				}
			],
			checks: [
				{
					id: 'undeffed',
					evaluate: function() {
						return false;
					}
				},
				{
					id: 'thrower',
					evaluate: function() {
						return false;
					}
				}
			]
		});

		iframeReady(
			'../mock/frames/rule-error.html',
			fixture,
			'context-test',
			function() {
				axe.run('#fixture', function(err, results) {
					assert.isNull(err);
					assert.lengthOf(results.incomplete, 2);
					assert.equal(results.incomplete[0].id, 'incomplete-1');
					assert.equal(results.incomplete[1].id, 'incomplete-2');

					assert.include(
						results.incomplete[1].description,
						'An error occured while running this rule'
					);
					done();
				});
			}
		);
	});

	it('should cascade `no elements found` errors in frames to reject run_rules', function(done) {
		axe._load({
			rules: [
				{
					id: 'invalidRule'
				}
			],
			checks: [],
			messages: {}
		});
		fixture.innerHTML = '<div id="outer"></div>';
		var outer = document.getElementById('outer');

		iframeReady('../mock/frames/context.html', outer, 'target', function() {
			axe._runRules(
				[['#target', '#elementNotFound']],
				{},
				function resolve() {
					assert.ok(false, 'frame should have thrown an error');
				},
				function reject(err) {
					assert.instanceOf(err, Error);
					assert.include(
						err.message,
						'No elements found for include in frame Context'
					);
					done();
				}
			);
		});
	});

	it('should not call reject when the resolve throws', function(done) {
		var rejectCalled = false;
		axe._load({
			rules: [
				{
					id: 'html',
					selector: 'html',
					any: ['html']
				}
			],
			checks: [
				{
					id: 'html',
					evaluate: function() {
						return true;
					}
				}
			],
			messages: {}
		});

		function resolve() {
			setTimeout(function() {
				assert.isFalse(rejectCalled);
				axe.log = log;
				done();
			}, 20);
			throw new Error('err');
		}
		function reject() {
			rejectCalled = true;
		}

		var log = axe.log;
		axe.log = function(e) {
			assert.equal(e.message, 'err');
			axe.log = log;
		};
		axe._runRules(document, {}, resolve, reject);
	});

	it('should ignore iframes if `iframes` === false', function(done) {
		axe._load({
			rules: [
				{
					id: 'html',
					selector: 'html',
					any: ['html']
				}
			],
			checks: [
				{
					id: 'html',
					evaluate: function() {
						return true;
					}
				}
			],
			messages: {}
		});

		var frame = document.createElement('iframe');
		frame.src = '../mock/frames/frame-frame.html';

		frame.addEventListener('load', function() {
			setTimeout(function() {
				axe._runRules(
					document,
					{ iframes: false },
					function(r) {
						assert.lengthOf(r[0].passes, 1);
						assert.equal(
							r[0].passes[0].node.element.ownerDocument,
							document,
							'Result should not be in an iframe'
						);
						done();
					},
					isNotCalled
				);
			}, 500);
		});
		fixture.appendChild(frame);
	});

	it('should not fail if `include` / `exclude` is overwritten', function(done) {
		function invalid() {
			throw new Error('nope!');
		}
		Array.prototype.include = invalid;
		Array.prototype.exclude = invalid;

		axe._load({
			rules: [
				{
					id: 'html',
					selector: 'html',
					any: ['html']
				}
			],
			checks: [
				{
					id: 'html',
					evaluate: function() {
						return true;
					}
				}
			],
			messages: {}
		});

		axe._runRules(
			[document],
			{},
			function(r) {
				assert.lengthOf(r[0].passes, 1);

				delete Array.prototype.include;
				delete Array.prototype.exclude;
				done();
			},
			isNotCalled
		);
	});

	it('should return a cleanup method', function(done) {
		axe._load({
			rules: [
				{
					id: 'html',
					selector: 'html',
					any: ['html']
				}
			],
			checks: [
				{
					id: 'html',
					evaluate: function() {
						return true;
					}
				}
			],
			messages: {}
		});

		axe._runRules(
			document,
			{},
			function resolve(out, cleanup) {
				assert.isDefined(axe._tree);
				assert.isDefined(axe._selectorData);

				cleanup();
				assert.isUndefined(axe._tree);
				assert.isUndefined(axe._selectorData);
				done();
			},
			isNotCalled
		);
	});

	it('should clear up axe._tree / axe._selectorData after an error', function(done) {
		axe._load({
			rules: [
				{
					id: 'invalidRule'
				}
			],
			checks: [],
			messages: {}
		});

		createFrames(function() {
			setTimeout(function() {
				axe._runRules(document, {}, isNotCalled, function() {
					assert.isUndefined(axe._tree);
					assert.isUndefined(axe._selectorData);
					done();
				});
			}, 100);
		});
	});

	// todo: see issue - https://github.com/dequelabs/axe-core/issues/2168
	it.skip('should clear the memoized cache for each function', function(done) {
		axe._load({
			rules: [
				{
					id: 'html',
					selector: 'html',
					any: ['html']
				}
			],
			checks: [
				{
					id: 'html',
					evaluate: function() {
						return true;
					}
				}
			],
			messages: {}
		});

		axe._runRules(
			document,
			{},
			function resolve(out, cleanup) {
				var called = false;
				axe._memoizedFns = [
					{
						clear: function() {
							called = true;
						}
					}
				];

				cleanup();
				assert.isTrue(called);

				done();
			},
			isNotCalled
		);
	});
=======
  'use strict';
  var ver = axe.version.substring(0, axe.version.lastIndexOf('.'));

  // These tests can sometimes be flaky in IE, allow for up to 3 retries
  if (axe.testUtils.isIE11) {
    this.retries(3);
  }

  function iframeReady(src, context, id, cb) {
    var i = document.createElement('iframe');
    i.addEventListener('load', function() {
      cb();
    });
    i.src = src;
    i.id = id;
    context.appendChild(i);
  }

  function createFrames(url, callback) {
    var frame,
      num = 2;
    var loaded = 0;

    if (typeof url === 'function') {
      callback = url;
      url = '../mock/frames/frame-frame.html';
    }

    function onLoad() {
      loaded++;
      if (loaded >= num) {
        callback();
      }
    }

    frame = document.createElement('iframe');
    frame.src = url;

    frame.addEventListener('load', onLoad);
    fixture.appendChild(frame);

    frame = document.createElement('iframe');
    frame.src = '../mock/frames/nocode.html';
    frame.addEventListener('load', onLoad);
    fixture.appendChild(frame);
    return frame;
  }

  var fixture = document.getElementById('fixture');
  var memoizedFns;

  var isNotCalled;
  beforeEach(function() {
    memoizedFns = axe._memoizedFns.slice();
    isNotCalled = function(err) {
      throw err || new Error('Reject should not be called');
    };
  });

  afterEach(function() {
    fixture.innerHTML = '';
    axe._audit = null;
    axe._tree = undefined;
    axe._memoizedFns = memoizedFns;
  });

  it('should work', function(done) {
    axe._load({
      rules: [
        {
          id: 'html',
          selector: 'html',
          any: ['html']
        }
      ],
      checks: [
        {
          id: 'html',
          evaluate: function() {
            return true;
          }
        }
      ],
      messages: {}
    });

    var frame = document.createElement('iframe');
    frame.src = '../mock/frames/frame-frame.html';

    frame.addEventListener('load', function() {
      setTimeout(function() {
        axe._runRules(
          document,
          {},
          function(r) {
            assert.lengthOf(r[0].passes, 3);
            done();
          },
          isNotCalled
        );
      }, 500);
    });
    fixture.appendChild(frame);
  });

  it('should properly order iframes', function(done) {
    axe._load({
      rules: [
        {
          id: 'iframe',
          selector: 'iframe',
          any: ['iframe']
        }
      ],
      checks: [
        {
          id: 'iframe',
          evaluate: function() {
            return true;
          }
        }
      ],
      messages: {}
    });

    var frame = document.createElement('iframe');
    frame.addEventListener('load', function() {
      setTimeout(function() {
        axe._runRules(
          document,
          {},
          function(r) {
            var nodes = r[0].passes.map(function(detail) {
              return detail.node.selector;
            });

            assert.deepEqual(nodes, [
              ['#level0'],
              ['#level0', '#level1'],
              ['#level0', '#level1', '#level2a'],
              ['#level0', '#level1', '#level2b']
            ]);
            done();
          },
          isNotCalled
        );
      }, 500);
    });
    frame.id = 'level0';
    frame.src = '../mock/frames/nested0.html';
    fixture.appendChild(frame);
  });

  it('should properly calculate context and return results from matching frames', function(done) {
    axe._load({
      rules: [
        {
          id: 'div#target',
          selector: '#target',
          any: ['has-target']
        },
        {
          id: 'first-div',
          selector: 'div:not(#fixture)',
          any: ['first-div']
        }
      ],
      checks: [
        {
          id: 'has-target',
          evaluate: function() {
            return true;
          }
        },
        {
          id: 'first-div',
          evaluate: function(node) {
            this.relatedNodes([node]);
            return false;
          },
          after: function(results) {
            if (results.length) {
              results[0].result = true;
            }
            return [results[0]];
          }
        }
      ],
      messages: {}
    });

    iframeReady(
      '../mock/frames/context.html',
      fixture,
      'context-test',
      function() {
        var div = document.createElement('div');
        fixture.appendChild(div);

        axe._runRules(
          '#fixture',
          {},
          function(results) {
            try {
              assert.deepEqual(JSON.parse(JSON.stringify(results)), [
                {
                  id: 'div#target',
                  helpUrl:
                    'https://dequeuniversity.com/rules/axe/' +
                    ver +
                    '/div#target?application=axeAPI',
                  pageLevel: false,
                  impact: null,
                  inapplicable: [],
                  incomplete: [],
                  violations: [],
                  passes: [
                    {
                      result: 'passed',
                      impact: null,
                      node: {
                        selector: ['#context-test', '#target'],
                        ancestry: [
                          'html > body > div:nth-child(1) > iframe:nth-child(1)',
                          'html > body > div:nth-child(2)'
                        ],
                        xpath: [
                          "/iframe[@id='context-test']",
                          "/div[@id='target']"
                        ],
                        source: '<div id="target"></div>'
                      },
                      any: [
                        {
                          id: 'has-target',
                          data: null,
                          relatedNodes: []
                        }
                      ],
                      all: [],
                      none: []
                    }
                  ],
                  result: 'passed',
                  tags: []
                },
                {
                  id: 'first-div',
                  helpUrl:
                    'https://dequeuniversity.com/rules/axe/' +
                    ver +
                    '/first-div?application=axeAPI',
                  pageLevel: false,
                  impact: null,
                  inapplicable: [],
                  incomplete: [],
                  violations: [],
                  passes: [
                    {
                      result: 'passed',
                      impact: null,
                      node: {
                        selector: ['#context-test', '#foo'],
                        ancestry: [
                          'html > body > div:nth-child(1) > iframe:nth-child(1)',
                          'html > body > div:nth-child(1)'
                        ],
                        xpath: [
                          "/iframe[@id='context-test']",
                          "/div[@id='foo']"
                        ],
                        source:
                          '<div id="foo">\n      <div id="bar"></div>\n    </div>'
                      },
                      any: [
                        {
                          id: 'first-div',
                          data: null,
                          relatedNodes: [
                            {
                              selector: ['#context-test', '#foo'],
                              ancestry: [
                                'html > body > div:nth-child(1) > iframe:nth-child(1)',
                                'html > body > div:nth-child(1)'
                              ],
                              xpath: [
                                "/iframe[@id='context-test']",
                                "/div[@id='foo']"
                              ],
                              source:
                                '<div id="foo">\n      <div id="bar"></div>\n    </div>'
                            }
                          ]
                        }
                      ],
                      all: [],
                      none: []
                    }
                  ],
                  result: 'passed',
                  tags: []
                }
              ]);
              done();
            } catch (e) {
              done(e);
            }
          },
          isNotCalled
        );
      }
    );
  });

  it('should reject if the context is invalid', function(done) {
    axe._load({
      rules: [
        {
          id: 'div#target',
          selector: '#target',
          any: ['has-target']
        }
      ],
      messages: {}
    });

    iframeReady(
      '../mock/frames/context.html',
      fixture,
      'context-test',
      function() {
        axe._runRules(
          '#not-happening',
          {},
          function() {
            assert.fail('This selector should not exist.');
          },
          function(error) {
            assert.isOk(error);
            assert.equal(
              error.message,
              'No elements found for include in page Context'
            );

            done();
          }
        );
      }
    );
  });

  it('should accept a jQuery-like object', function(done) {
    axe._load({
      rules: [
        {
          id: 'test',
          selector: '*',
          none: ['bob']
        }
      ],
      checks: [
        {
          id: 'bob',
          evaluate: function() {
            return true;
          }
        }
      ]
    });

    fixture.innerHTML =
      '<div id="t1"><span></span></div><div id="t2"><em></em></div>';

    var $test = {
      0: fixture.querySelector('#t1'),
      1: fixture.querySelector('#t2'),
      length: 2
    };

    axe.run($test, function(err, results) {
      assert.isNull(err);
      assert.lengthOf(results.violations, 1);
      assert.lengthOf(results.violations[0].nodes, 4);
      assert.deepEqual(results.violations[0].nodes[0].target, ['#t1']);
      // assert.deepEqual(results.violations[0].nodes[1].target, ['span']);
      assert.deepEqual(results.violations[0].nodes[2].target, ['#t2']);
      // assert.deepEqual(results.violations[0].nodes[3].target, ['em']);
      done();
    });
  });

  it('should accept a NodeList', function(done) {
    axe._load({
      rules: [
        {
          id: 'test',
          selector: '*',
          none: ['fred']
        }
      ],
      checks: [
        {
          id: 'fred',
          evaluate: function() {
            return true;
          }
        }
      ]
    });

    fixture.innerHTML =
      '<div class="foo" id="t1"><span></span></div><div class="foo" id="t2"><em></em></div>';

    var test = fixture.querySelectorAll('.foo');
    axe.run(test, function(err, results) {
      assert.isNull(err);
      assert.lengthOf(results.violations, 1);
      assert.lengthOf(results.violations[0].nodes, 4);
      assert.deepEqual(results.violations[0].nodes[0].target, ['#t1']);
      // assert.deepEqual(results.violations[0].nodes[1].target, ['span']);
      assert.deepEqual(results.violations[0].nodes[2].target, ['#t2']);
      // assert.deepEqual(results.violations[0].nodes[3].target, ['em']);
      done();
    });
  });

  it('should pull metadata from configuration', function(done) {
    axe._load({
      rules: [
        {
          id: 'div#target',
          selector: '#target',
          any: ['has-target']
        },
        {
          id: 'first-div',
          selector: 'div#fixture div',
          any: ['first-div']
        }
      ],
      checks: [
        {
          id: 'has-target',
          evaluate: function() {
            return false;
          }
        },
        {
          id: 'first-div',
          evaluate: function(node) {
            this.relatedNodes([node]);
            return false;
          },
          after: function(results) {
            if (results.length) {
              results[0].result = true;
            }
            return [results[0]];
          }
        }
      ],
      data: {
        rules: {
          'div#target': {
            foo: 'bar',
            stuff: 'blah'
          },
          'first-div': {
            bar: 'foo',
            stuff: 'no'
          }
        },
        checks: {
          'first-div': {
            thingy: true,
            impact: 'serious',
            messages: {
              fail: function(checkResult) {
                return checkResult.id === 'first-div'
                  ? 'failing is not good'
                  : 'y u wrong rule?';
              },
              pass: function(checkResult) {
                return checkResult.id === 'first-div'
                  ? 'passing is good'
                  : 'y u wrong rule?';
              }
            }
          },
          'has-target': {
            otherThingy: true,
            impact: 'moderate',
            messages: {
              fail: function(checkResult) {
                return checkResult.id === 'has-target'
                  ? 'failing is not good'
                  : 'y u wrong rule?';
              },
              pass: function(checkResult) {
                return checkResult.id === 'has-target'
                  ? 'passing is good'
                  : 'y u wrong rule?';
              }
            }
          }
        }
      }
    });
    fixture.innerHTML = '<div id="target">Target!</div><div>ok</div>';
    axe._runRules(
      '#fixture',
      {},
      function(results) {
        try {
          assert.deepEqual(JSON.parse(JSON.stringify(results)), [
            {
              id: 'div#target',
              helpUrl:
                'https://dequeuniversity.com/rules/axe/' +
                ver +
                '/div#target?application=axeAPI',
              pageLevel: false,
              foo: 'bar',
              stuff: 'blah',
              impact: 'moderate',
              passes: [],
              inapplicable: [],
              incomplete: [],
              violations: [
                {
                  result: 'failed',
                  node: {
                    selector: ['#target'],
                    ancestry: [
                      'html > body > div:nth-child(1) > div:nth-child(1)'
                    ],
                    xpath: ["/div[@id='target']"],
                    source: '<div id="target">Target!</div>'
                  },
                  impact: 'moderate',
                  any: [
                    {
                      impact: 'moderate',
                      otherThingy: true,
                      message: 'failing is not good',
                      id: 'has-target',
                      data: null,
                      relatedNodes: []
                    }
                  ],
                  all: [],
                  none: []
                }
              ],
              result: 'failed',
              tags: []
            },
            {
              id: 'first-div',
              helpUrl:
                'https://dequeuniversity.com/rules/axe/' +
                ver +
                '/first-div?application=axeAPI',
              pageLevel: false,
              bar: 'foo',
              stuff: 'no',
              impact: null,
              inapplicable: [],
              incomplete: [],
              violations: [],
              passes: [
                {
                  result: 'passed',
                  impact: null,
                  node: {
                    selector: ['#target'],
                    xpath: ["/div[@id='target']"],
                    ancestry: [
                      'html > body > div:nth-child(1) > div:nth-child(1)'
                    ],
                    source: '<div id="target">Target!</div>'
                  },
                  any: [
                    {
                      impact: 'serious',
                      id: 'first-div',
                      thingy: true,
                      message: 'passing is good',
                      data: null,
                      relatedNodes: [
                        {
                          selector: ['#target'],
                          ancestry: [
                            'html > body > div:nth-child(1) > div:nth-child(1)'
                          ],
                          xpath: ["/div[@id='target']"],
                          source: '<div id="target">Target!</div>'
                        }
                      ]
                    }
                  ],
                  all: [],
                  none: []
                }
              ],
              result: 'passed',
              tags: []
            }
          ]);
          done();
        } catch (e) {
          done(e);
        }
      },
      isNotCalled
    );
  });

  it('should call the reject argument if an error occurs', function(done) {
    axe._load({
      rules: [
        {
          id: 'invalidRule'
        }
      ],
      checks: [],
      messages: {}
    });

    createFrames(function() {
      setTimeout(function() {
        axe._runRules(
          document,
          {},
          function() {
            assert.ok(false, 'You shall not pass!');
            done();
          },
          function(err) {
            assert.instanceOf(err, Error);
            done();
          }
        );
      }, 100);
    });
  });

  it('should resolve to cantTell when a rule fails', function(done) {
    axe._load({
      rules: [
        {
          id: 'incomplete-1',
          selector: '*',
          none: ['undeffed']
        },
        {
          id: 'incomplete-2',
          selector: '*',
          none: ['thrower']
        }
      ],
      checks: [
        {
          id: 'undeffed',
          evaluate: function() {
            return undefined;
          }
        },
        {
          id: 'thrower',
          evaluate: function() {
            throw new Error('Check failed to complete');
          }
        }
      ]
    });

    fixture.innerHTML = '<div></div>';

    axe.run('#fixture', function(err, results) {
      assert.isNull(err);
      assert.lengthOf(results.incomplete, 2);
      assert.equal(results.incomplete[0].id, 'incomplete-1');
      assert.equal(results.incomplete[1].id, 'incomplete-2');

      assert.include(
        results.incomplete[1].description,
        'An error occured while running this rule'
      );
      done();
    });
  });

  it('should resolve to cantTell if an error occurs inside frame rules', function(done) {
    axe._load({
      rules: [
        {
          id: 'incomplete-1',
          selector: '.nogo',
          none: ['undeffed']
        },
        {
          id: 'incomplete-2',
          selector: '.nogo',
          none: ['thrower']
        }
      ],
      checks: [
        {
          id: 'undeffed',
          evaluate: function() {
            return false;
          }
        },
        {
          id: 'thrower',
          evaluate: function() {
            return false;
          }
        }
      ]
    });

    iframeReady(
      '../mock/frames/rule-error.html',
      fixture,
      'context-test',
      function() {
        axe.run('#fixture', function(err, results) {
          assert.isNull(err);
          assert.lengthOf(results.incomplete, 2);
          assert.equal(results.incomplete[0].id, 'incomplete-1');
          assert.equal(results.incomplete[1].id, 'incomplete-2');

          assert.include(
            results.incomplete[1].description,
            'An error occured while running this rule'
          );
          done();
        });
      }
    );
  });

  it('should cascade `no elements found` errors in frames to reject run_rules', function(done) {
    axe._load({
      rules: [
        {
          id: 'invalidRule'
        }
      ],
      checks: [],
      messages: {}
    });
    fixture.innerHTML = '<div id="outer"></div>';
    var outer = document.getElementById('outer');

    iframeReady('../mock/frames/context.html', outer, 'target', function() {
      axe._runRules(
        [['#target', '#elementNotFound']],
        {},
        function resolve() {
          assert.ok(false, 'frame should have thrown an error');
        },
        function reject(err) {
          assert.instanceOf(err, Error);
          assert.include(
            err.message,
            'No elements found for include in frame Context'
          );
          done();
        }
      );
    });
  });

  it('should not call reject when the resolve throws', function(done) {
    var rejectCalled = false;
    axe._load({
      rules: [
        {
          id: 'html',
          selector: 'html',
          any: ['html']
        }
      ],
      checks: [
        {
          id: 'html',
          evaluate: function() {
            return true;
          }
        }
      ],
      messages: {}
    });

    function resolve() {
      setTimeout(function() {
        assert.isFalse(rejectCalled);
        axe.log = log;
        done();
      }, 20);
      throw new Error('err');
    }
    function reject() {
      rejectCalled = true;
    }

    var log = axe.log;
    axe.log = function(e) {
      assert.equal(e.message, 'err');
      axe.log = log;
    };
    axe._runRules(document, {}, resolve, reject);
  });

  it('should ignore iframes if `iframes` === false', function(done) {
    axe._load({
      rules: [
        {
          id: 'html',
          selector: 'html',
          any: ['html']
        }
      ],
      checks: [
        {
          id: 'html',
          evaluate: function() {
            return true;
          }
        }
      ],
      messages: {}
    });

    var frame = document.createElement('iframe');
    frame.src = '../mock/frames/frame-frame.html';

    frame.addEventListener('load', function() {
      setTimeout(function() {
        axe._runRules(
          document,
          { iframes: false },
          function(r) {
            assert.lengthOf(r[0].passes, 1);
            assert.equal(
              r[0].passes[0].node.element.ownerDocument,
              document,
              'Result should not be in an iframe'
            );
            done();
          },
          isNotCalled
        );
      }, 500);
    });
    fixture.appendChild(frame);
  });

  it('should not fail if `include` / `exclude` is overwritten', function(done) {
    function invalid() {
      throw new Error('nope!');
    }
    Array.prototype.include = invalid;
    Array.prototype.exclude = invalid;

    axe._load({
      rules: [
        {
          id: 'html',
          selector: 'html',
          any: ['html']
        }
      ],
      checks: [
        {
          id: 'html',
          evaluate: function() {
            return true;
          }
        }
      ],
      messages: {}
    });

    axe._runRules(
      [document],
      {},
      function(r) {
        assert.lengthOf(r[0].passes, 1);

        delete Array.prototype.include;
        delete Array.prototype.exclude;
        done();
      },
      isNotCalled
    );
  });

  it('should return a cleanup method', function(done) {
    axe._load({
      rules: [
        {
          id: 'html',
          selector: 'html',
          any: ['html']
        }
      ],
      checks: [
        {
          id: 'html',
          evaluate: function() {
            return true;
          }
        }
      ],
      messages: {}
    });

    axe._runRules(
      document,
      {},
      function resolve(out, cleanup) {
        assert.isDefined(axe._tree);
        assert.isDefined(axe._selectorData);

        cleanup();
        assert.isUndefined(axe._tree);
        assert.isUndefined(axe._selectorData);
        done();
      },
      isNotCalled
    );
  });

  it('should clear up axe._tree / axe._selectorData after an error', function(done) {
    axe._load({
      rules: [
        {
          id: 'invalidRule'
        }
      ],
      checks: [],
      messages: {}
    });

    createFrames(function() {
      setTimeout(function() {
        axe._runRules(document, {}, isNotCalled, function() {
          assert.isUndefined(axe._tree);
          assert.isUndefined(axe._selectorData);
          done();
        });
      }, 100);
    });
  });

  // todo: see issue - https://github.com/dequelabs/axe-core/issues/2168
  it.skip('should clear the memoized cache for each function', function(done) {
    axe._load({
      rules: [
        {
          id: 'html',
          selector: 'html',
          any: ['html']
        }
      ],
      checks: [
        {
          id: 'html',
          evaluate: function() {
            return true;
          }
        }
      ],
      messages: {}
    });

    axe._runRules(
      document,
      {},
      function resolve(out, cleanup) {
        var called = false;
        axe._memoizedFns = [
          {
            clear: function() {
              called = true;
            }
          }
        ];

        cleanup();
        assert.isTrue(called);

        done();
      },
      isNotCalled
    );
  });
>>>>>>> b297571c
});<|MERGE_RESOLUTION|>--- conflicted
+++ resolved
@@ -1,1007 +1,4 @@
 describe('runRules', function() {
-<<<<<<< HEAD
-	'use strict';
-	var ver = axe.version.substring(0, axe.version.lastIndexOf('.'));
-
-	// These tests can sometimes be flaky in IE, allow for up to 3 retries
-	if (axe.testUtils.isIE11) {
-		this.retries(3);
-	}
-
-	function iframeReady(src, context, id, cb) {
-		var i = document.createElement('iframe');
-		i.addEventListener('load', function() {
-			cb();
-		});
-		i.src = src;
-		i.id = id;
-		context.appendChild(i);
-	}
-
-	function createFrames(url, callback) {
-		var frame,
-			num = 2;
-		var loaded = 0;
-
-		if (typeof url === 'function') {
-			callback = url;
-			url = '../mock/frames/frame-frame.html';
-		}
-
-		function onLoad() {
-			loaded++;
-			if (loaded >= num) {
-				callback();
-			}
-		}
-
-		frame = document.createElement('iframe');
-		frame.src = url;
-
-		frame.addEventListener('load', onLoad);
-		fixture.appendChild(frame);
-
-		frame = document.createElement('iframe');
-		frame.src = '../mock/frames/nocode.html';
-		frame.addEventListener('load', onLoad);
-		fixture.appendChild(frame);
-		return frame;
-	}
-
-	var fixture = document.getElementById('fixture');
-	var memoizedFns;
-
-	var isNotCalled;
-	beforeEach(function() {
-		memoizedFns = axe._memoizedFns.slice();
-		isNotCalled = function(err) {
-			throw err || new Error('Reject should not be called');
-		};
-	});
-
-	afterEach(function() {
-		fixture.innerHTML = '';
-		axe._audit = null;
-		axe._tree = undefined;
-		axe._memoizedFns = memoizedFns;
-	});
-
-	it('should work', function(done) {
-		axe._load({
-			rules: [
-				{
-					id: 'html',
-					selector: 'html',
-					any: ['html']
-				}
-			],
-			checks: [
-				{
-					id: 'html',
-					evaluate: function() {
-						return true;
-					}
-				}
-			],
-			messages: {}
-		});
-
-		var frame = document.createElement('iframe');
-		frame.src = '../mock/frames/frame-frame.html';
-
-		frame.addEventListener('load', function() {
-			setTimeout(function() {
-				axe._runRules(
-					document,
-					{},
-					function(r) {
-						assert.lengthOf(r[0].passes, 3);
-						done();
-					},
-					isNotCalled
-				);
-			}, 500);
-		});
-		fixture.appendChild(frame);
-	});
-
-	it('should properly order iframes', function(done) {
-		axe._load({
-			rules: [
-				{
-					id: 'iframe',
-					selector: 'iframe',
-					any: ['iframe']
-				}
-			],
-			checks: [
-				{
-					id: 'iframe',
-					evaluate: function() {
-						return true;
-					}
-				}
-			],
-			messages: {}
-		});
-
-		var frame = document.createElement('iframe');
-		frame.addEventListener('load', function() {
-			setTimeout(function() {
-				axe._runRules(
-					document,
-					{},
-					function(r) {
-						var nodes = r[0].passes.map(function(detail) {
-							return detail.node.selector;
-						});
-
-						assert.deepEqual(nodes, [
-							['#level0'],
-							['#level0', '#level1'],
-							['#level0', '#level1', '#level2a'],
-							['#level0', '#level1', '#level2b']
-						]);
-						done();
-					},
-					isNotCalled
-				);
-			}, 500);
-		});
-		frame.id = 'level0';
-		frame.src = '../mock/frames/nested0.html';
-		fixture.appendChild(frame);
-	});
-
-	it('should properly calculate context and return results from matching frames', function(done) {
-		axe._load({
-			rules: [
-				{
-					id: 'div#target',
-					selector: '#target',
-					any: ['has-target']
-				},
-				{
-					id: 'first-div',
-					selector: 'div:not(#fixture)',
-					any: ['first-div']
-				}
-			],
-			checks: [
-				{
-					id: 'has-target',
-					evaluate: function() {
-						return true;
-					}
-				},
-				{
-					id: 'first-div',
-					evaluate: function(node) {
-						this.relatedNodes([node]);
-						return false;
-					},
-					after: function(results) {
-						if (results.length) {
-							results[0].result = true;
-						}
-						return [results[0]];
-					}
-				}
-			],
-			messages: {}
-		});
-
-		iframeReady(
-			'../mock/frames/context.html',
-			fixture,
-			'context-test',
-			function() {
-				var div = document.createElement('div');
-				fixture.appendChild(div);
-
-				axe._runRules(
-					'#fixture',
-					{},
-					function(results) {
-						try {
-							assert.deepEqual(JSON.parse(JSON.stringify(results)), [
-								{
-									id: 'div#target',
-									helpUrl:
-										'https://dequeuniversity.com/rules/axe/' +
-										ver +
-										'/div#target?application=axeAPI',
-									pageLevel: false,
-									impact: null,
-									inapplicable: [],
-									incomplete: [],
-									violations: [],
-									passes: [
-										{
-											result: 'passed',
-											impact: null,
-											node: {
-												selector: ['#context-test', '#target'],
-												ancestry: [
-													'html > body > div:nth-child(1) > iframe:nth-child(1)',
-													'html > body > div:nth-child(2)'
-												],
-												xpath: [
-													"/iframe[@id='context-test']",
-													"/div[@id='target']"
-												],
-												source: '<div id="target"></div>'
-											},
-											any: [
-												{
-													id: 'has-target',
-													data: null,
-													relatedNodes: []
-												}
-											],
-											all: [],
-											none: []
-										}
-									],
-									result: 'passed',
-									tags: []
-								},
-								{
-									id: 'first-div',
-									helpUrl:
-										'https://dequeuniversity.com/rules/axe/' +
-										ver +
-										'/first-div?application=axeAPI',
-									pageLevel: false,
-									impact: null,
-									inapplicable: [],
-									incomplete: [],
-									violations: [],
-									passes: [
-										{
-											result: 'passed',
-											impact: null,
-											node: {
-												selector: ['#context-test', '#foo'],
-												ancestry: [
-													'html > body > div:nth-child(1) > iframe:nth-child(1)',
-													'html > body > div:nth-child(1)'
-												],
-												xpath: [
-													"/iframe[@id='context-test']",
-													"/div[@id='foo']"
-												],
-												source:
-													'<div id="foo">\n\t\t\t<div id="bar"></div>\n\t\t</div>'
-											},
-											any: [
-												{
-													id: 'first-div',
-													data: null,
-													relatedNodes: [
-														{
-															selector: ['#context-test', '#foo'],
-															ancestry: [
-																'html > body > div:nth-child(1) > iframe:nth-child(1)',
-																'html > body > div:nth-child(1)'
-															],
-															xpath: [
-																"/iframe[@id='context-test']",
-																"/div[@id='foo']"
-															],
-															source:
-																'<div id="foo">\n\t\t\t<div id="bar"></div>\n\t\t</div>'
-														}
-													]
-												}
-											],
-											all: [],
-											none: []
-										}
-									],
-									result: 'passed',
-									tags: []
-								}
-							]);
-							done();
-						} catch (e) {
-							done(e);
-						}
-					},
-					isNotCalled
-				);
-			}
-		);
-	});
-
-	it('should reject if the context is invalid', function(done) {
-		axe._load({
-			rules: [
-				{
-					id: 'div#target',
-					selector: '#target',
-					any: ['has-target']
-				}
-			],
-			messages: {}
-		});
-
-		iframeReady(
-			'../mock/frames/context.html',
-			fixture,
-			'context-test',
-			function() {
-				axe._runRules(
-					'#not-happening',
-					{},
-					function() {
-						assert.fail('This selector should not exist.');
-					},
-					function(error) {
-						assert.isOk(error);
-						assert.equal(
-							error.message,
-							'No elements found for include in page Context'
-						);
-
-						done();
-					}
-				);
-			}
-		);
-	});
-
-	it('should accept a jQuery-like object', function(done) {
-		axe._load({
-			rules: [
-				{
-					id: 'test',
-					selector: '*',
-					none: ['bob']
-				}
-			],
-			checks: [
-				{
-					id: 'bob',
-					evaluate: function() {
-						return true;
-					}
-				}
-			]
-		});
-
-		fixture.innerHTML =
-			'<div id="t1"><span></span></div><div id="t2"><em></em></div>';
-
-		var $test = {
-			0: fixture.querySelector('#t1'),
-			1: fixture.querySelector('#t2'),
-			length: 2
-		};
-
-		axe.run($test, function(err, results) {
-			assert.isNull(err);
-			assert.lengthOf(results.violations, 1);
-			assert.lengthOf(results.violations[0].nodes, 4);
-			assert.deepEqual(results.violations[0].nodes[0].target, ['#t1']);
-			// assert.deepEqual(results.violations[0].nodes[1].target, ['span']);
-			assert.deepEqual(results.violations[0].nodes[2].target, ['#t2']);
-			// assert.deepEqual(results.violations[0].nodes[3].target, ['em']);
-			done();
-		});
-	});
-
-	it('should accept a NodeList', function(done) {
-		axe._load({
-			rules: [
-				{
-					id: 'test',
-					selector: '*',
-					none: ['fred']
-				}
-			],
-			checks: [
-				{
-					id: 'fred',
-					evaluate: function() {
-						return true;
-					}
-				}
-			]
-		});
-
-		fixture.innerHTML =
-			'<div class="foo" id="t1"><span></span></div><div class="foo" id="t2"><em></em></div>';
-
-		var test = fixture.querySelectorAll('.foo');
-		axe.run(test, function(err, results) {
-			assert.isNull(err);
-			assert.lengthOf(results.violations, 1);
-			assert.lengthOf(results.violations[0].nodes, 4);
-			assert.deepEqual(results.violations[0].nodes[0].target, ['#t1']);
-			// assert.deepEqual(results.violations[0].nodes[1].target, ['span']);
-			assert.deepEqual(results.violations[0].nodes[2].target, ['#t2']);
-			// assert.deepEqual(results.violations[0].nodes[3].target, ['em']);
-			done();
-		});
-	});
-
-	it('should pull metadata from configuration', function(done) {
-		axe._load({
-			rules: [
-				{
-					id: 'div#target',
-					selector: '#target',
-					any: ['has-target']
-				},
-				{
-					id: 'first-div',
-					selector: 'div#fixture div',
-					any: ['first-div']
-				}
-			],
-			checks: [
-				{
-					id: 'has-target',
-					evaluate: function() {
-						return false;
-					}
-				},
-				{
-					id: 'first-div',
-					evaluate: function(node) {
-						this.relatedNodes([node]);
-						return false;
-					},
-					after: function(results) {
-						if (results.length) {
-							results[0].result = true;
-						}
-						return [results[0]];
-					}
-				}
-			],
-			data: {
-				rules: {
-					'div#target': {
-						foo: 'bar',
-						stuff: 'blah'
-					},
-					'first-div': {
-						bar: 'foo',
-						stuff: 'no'
-					}
-				},
-				checks: {
-					'first-div': {
-						thingy: true,
-						impact: 'serious',
-						messages: {
-							fail: function(checkResult) {
-								return checkResult.id === 'first-div'
-									? 'failing is not good'
-									: 'y u wrong rule?';
-							},
-							pass: function(checkResult) {
-								return checkResult.id === 'first-div'
-									? 'passing is good'
-									: 'y u wrong rule?';
-							}
-						}
-					},
-					'has-target': {
-						otherThingy: true,
-						impact: 'moderate',
-						messages: {
-							fail: function(checkResult) {
-								return checkResult.id === 'has-target'
-									? 'failing is not good'
-									: 'y u wrong rule?';
-							},
-							pass: function(checkResult) {
-								return checkResult.id === 'has-target'
-									? 'passing is good'
-									: 'y u wrong rule?';
-							}
-						}
-					}
-				}
-			}
-		});
-		fixture.innerHTML = '<div id="target">Target!</div><div>ok</div>';
-		axe._runRules(
-			'#fixture',
-			{},
-			function(results) {
-				try {
-					assert.deepEqual(JSON.parse(JSON.stringify(results)), [
-						{
-							id: 'div#target',
-							helpUrl:
-								'https://dequeuniversity.com/rules/axe/' +
-								ver +
-								'/div#target?application=axeAPI',
-							pageLevel: false,
-							foo: 'bar',
-							stuff: 'blah',
-							impact: 'moderate',
-							passes: [],
-							inapplicable: [],
-							incomplete: [],
-							violations: [
-								{
-									result: 'failed',
-									node: {
-										selector: ['#target'],
-										ancestry: [
-											'html > body > div:nth-child(1) > div:nth-child(1)'
-										],
-										xpath: ["/div[@id='target']"],
-										source: '<div id="target">Target!</div>'
-									},
-									impact: 'moderate',
-									any: [
-										{
-											impact: 'moderate',
-											otherThingy: true,
-											message: 'failing is not good',
-											id: 'has-target',
-											data: null,
-											relatedNodes: []
-										}
-									],
-									all: [],
-									none: []
-								}
-							],
-							result: 'failed',
-							tags: []
-						},
-						{
-							id: 'first-div',
-							helpUrl:
-								'https://dequeuniversity.com/rules/axe/' +
-								ver +
-								'/first-div?application=axeAPI',
-							pageLevel: false,
-							bar: 'foo',
-							stuff: 'no',
-							impact: null,
-							inapplicable: [],
-							incomplete: [],
-							violations: [],
-							passes: [
-								{
-									result: 'passed',
-									impact: null,
-									node: {
-										selector: ['#target'],
-										xpath: ["/div[@id='target']"],
-										ancestry: [
-											'html > body > div:nth-child(1) > div:nth-child(1)'
-										],
-										source: '<div id="target">Target!</div>'
-									},
-									any: [
-										{
-											impact: 'serious',
-											id: 'first-div',
-											thingy: true,
-											message: 'passing is good',
-											data: null,
-											relatedNodes: [
-												{
-													selector: ['#target'],
-													ancestry: [
-														'html > body > div:nth-child(1) > div:nth-child(1)'
-													],
-													xpath: ["/div[@id='target']"],
-													source: '<div id="target">Target!</div>'
-												}
-											]
-										}
-									],
-									all: [],
-									none: []
-								}
-							],
-							result: 'passed',
-							tags: []
-						}
-					]);
-					done();
-				} catch (e) {
-					done(e);
-				}
-			},
-			isNotCalled
-		);
-	});
-
-	it('should call the reject argument if an error occurs', function(done) {
-		axe._load({
-			rules: [
-				{
-					id: 'invalidRule'
-				}
-			],
-			checks: [],
-			messages: {}
-		});
-
-		createFrames(function() {
-			setTimeout(function() {
-				axe._runRules(
-					document,
-					{},
-					function() {
-						assert.ok(false, 'You shall not pass!');
-						done();
-					},
-					function(err) {
-						assert.instanceOf(err, Error);
-						done();
-					}
-				);
-			}, 100);
-		});
-	});
-
-	it('should resolve to cantTell when a rule fails', function(done) {
-		axe._load({
-			rules: [
-				{
-					id: 'incomplete-1',
-					selector: '*',
-					none: ['undeffed']
-				},
-				{
-					id: 'incomplete-2',
-					selector: '*',
-					none: ['thrower']
-				}
-			],
-			checks: [
-				{
-					id: 'undeffed',
-					evaluate: function() {
-						return undefined;
-					}
-				},
-				{
-					id: 'thrower',
-					evaluate: function() {
-						throw new Error('Check failed to complete');
-					}
-				}
-			]
-		});
-
-		fixture.innerHTML = '<div></div>';
-
-		axe.run('#fixture', function(err, results) {
-			assert.isNull(err);
-			assert.lengthOf(results.incomplete, 2);
-			assert.equal(results.incomplete[0].id, 'incomplete-1');
-			assert.equal(results.incomplete[1].id, 'incomplete-2');
-
-			assert.include(
-				results.incomplete[1].description,
-				'An error occured while running this rule'
-			);
-			done();
-		});
-	});
-
-	it('should resolve to cantTell if an error occurs inside frame rules', function(done) {
-		axe._load({
-			rules: [
-				{
-					id: 'incomplete-1',
-					selector: '.nogo',
-					none: ['undeffed']
-				},
-				{
-					id: 'incomplete-2',
-					selector: '.nogo',
-					none: ['thrower']
-				}
-			],
-			checks: [
-				{
-					id: 'undeffed',
-					evaluate: function() {
-						return false;
-					}
-				},
-				{
-					id: 'thrower',
-					evaluate: function() {
-						return false;
-					}
-				}
-			]
-		});
-
-		iframeReady(
-			'../mock/frames/rule-error.html',
-			fixture,
-			'context-test',
-			function() {
-				axe.run('#fixture', function(err, results) {
-					assert.isNull(err);
-					assert.lengthOf(results.incomplete, 2);
-					assert.equal(results.incomplete[0].id, 'incomplete-1');
-					assert.equal(results.incomplete[1].id, 'incomplete-2');
-
-					assert.include(
-						results.incomplete[1].description,
-						'An error occured while running this rule'
-					);
-					done();
-				});
-			}
-		);
-	});
-
-	it('should cascade `no elements found` errors in frames to reject run_rules', function(done) {
-		axe._load({
-			rules: [
-				{
-					id: 'invalidRule'
-				}
-			],
-			checks: [],
-			messages: {}
-		});
-		fixture.innerHTML = '<div id="outer"></div>';
-		var outer = document.getElementById('outer');
-
-		iframeReady('../mock/frames/context.html', outer, 'target', function() {
-			axe._runRules(
-				[['#target', '#elementNotFound']],
-				{},
-				function resolve() {
-					assert.ok(false, 'frame should have thrown an error');
-				},
-				function reject(err) {
-					assert.instanceOf(err, Error);
-					assert.include(
-						err.message,
-						'No elements found for include in frame Context'
-					);
-					done();
-				}
-			);
-		});
-	});
-
-	it('should not call reject when the resolve throws', function(done) {
-		var rejectCalled = false;
-		axe._load({
-			rules: [
-				{
-					id: 'html',
-					selector: 'html',
-					any: ['html']
-				}
-			],
-			checks: [
-				{
-					id: 'html',
-					evaluate: function() {
-						return true;
-					}
-				}
-			],
-			messages: {}
-		});
-
-		function resolve() {
-			setTimeout(function() {
-				assert.isFalse(rejectCalled);
-				axe.log = log;
-				done();
-			}, 20);
-			throw new Error('err');
-		}
-		function reject() {
-			rejectCalled = true;
-		}
-
-		var log = axe.log;
-		axe.log = function(e) {
-			assert.equal(e.message, 'err');
-			axe.log = log;
-		};
-		axe._runRules(document, {}, resolve, reject);
-	});
-
-	it('should ignore iframes if `iframes` === false', function(done) {
-		axe._load({
-			rules: [
-				{
-					id: 'html',
-					selector: 'html',
-					any: ['html']
-				}
-			],
-			checks: [
-				{
-					id: 'html',
-					evaluate: function() {
-						return true;
-					}
-				}
-			],
-			messages: {}
-		});
-
-		var frame = document.createElement('iframe');
-		frame.src = '../mock/frames/frame-frame.html';
-
-		frame.addEventListener('load', function() {
-			setTimeout(function() {
-				axe._runRules(
-					document,
-					{ iframes: false },
-					function(r) {
-						assert.lengthOf(r[0].passes, 1);
-						assert.equal(
-							r[0].passes[0].node.element.ownerDocument,
-							document,
-							'Result should not be in an iframe'
-						);
-						done();
-					},
-					isNotCalled
-				);
-			}, 500);
-		});
-		fixture.appendChild(frame);
-	});
-
-	it('should not fail if `include` / `exclude` is overwritten', function(done) {
-		function invalid() {
-			throw new Error('nope!');
-		}
-		Array.prototype.include = invalid;
-		Array.prototype.exclude = invalid;
-
-		axe._load({
-			rules: [
-				{
-					id: 'html',
-					selector: 'html',
-					any: ['html']
-				}
-			],
-			checks: [
-				{
-					id: 'html',
-					evaluate: function() {
-						return true;
-					}
-				}
-			],
-			messages: {}
-		});
-
-		axe._runRules(
-			[document],
-			{},
-			function(r) {
-				assert.lengthOf(r[0].passes, 1);
-
-				delete Array.prototype.include;
-				delete Array.prototype.exclude;
-				done();
-			},
-			isNotCalled
-		);
-	});
-
-	it('should return a cleanup method', function(done) {
-		axe._load({
-			rules: [
-				{
-					id: 'html',
-					selector: 'html',
-					any: ['html']
-				}
-			],
-			checks: [
-				{
-					id: 'html',
-					evaluate: function() {
-						return true;
-					}
-				}
-			],
-			messages: {}
-		});
-
-		axe._runRules(
-			document,
-			{},
-			function resolve(out, cleanup) {
-				assert.isDefined(axe._tree);
-				assert.isDefined(axe._selectorData);
-
-				cleanup();
-				assert.isUndefined(axe._tree);
-				assert.isUndefined(axe._selectorData);
-				done();
-			},
-			isNotCalled
-		);
-	});
-
-	it('should clear up axe._tree / axe._selectorData after an error', function(done) {
-		axe._load({
-			rules: [
-				{
-					id: 'invalidRule'
-				}
-			],
-			checks: [],
-			messages: {}
-		});
-
-		createFrames(function() {
-			setTimeout(function() {
-				axe._runRules(document, {}, isNotCalled, function() {
-					assert.isUndefined(axe._tree);
-					assert.isUndefined(axe._selectorData);
-					done();
-				});
-			}, 100);
-		});
-	});
-
-	// todo: see issue - https://github.com/dequelabs/axe-core/issues/2168
-	it.skip('should clear the memoized cache for each function', function(done) {
-		axe._load({
-			rules: [
-				{
-					id: 'html',
-					selector: 'html',
-					any: ['html']
-				}
-			],
-			checks: [
-				{
-					id: 'html',
-					evaluate: function() {
-						return true;
-					}
-				}
-			],
-			messages: {}
-		});
-
-		axe._runRules(
-			document,
-			{},
-			function resolve(out, cleanup) {
-				var called = false;
-				axe._memoizedFns = [
-					{
-						clear: function() {
-							called = true;
-						}
-					}
-				];
-
-				cleanup();
-				assert.isTrue(called);
-
-				done();
-			},
-			isNotCalled
-		);
-	});
-=======
   'use strict';
   var ver = axe.version.substring(0, axe.version.lastIndexOf('.'));
 
@@ -2003,5 +1000,4 @@
       isNotCalled
     );
   });
->>>>>>> b297571c
 });