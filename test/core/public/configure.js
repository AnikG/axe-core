describe('axe.configure', function() {
<<<<<<< HEAD
	'use strict';
	// var Rule = axe._thisWillBeDeletedDoNotUse.base.Rule;
	// var Check = axe._thisWillBeDeletedDoNotUse.base.Check;
	var fixture = document.getElementById('fixture');
	var axeVersion = axe.version;
	var ver = axe.version.substring(0, axe.version.lastIndexOf('.'));

	afterEach(function() {
		fixture.innerHTML = '';
		axe.version = axeVersion;
	});

	beforeEach(function() {
		axe._audit = null;
	});

	it('should throw if audit is not configured', function() {
		assert.throws(
			function() {
				axe.configure({});
			},
			Error,
			/^No audit configured/
		);
	});

	it("should override an audit's reporter - string", function() {
		axe._load({});
		assert.isNull(axe._audit.reporter);

		axe.configure({ reporter: 'v1' });
		assert.equal(axe._audit.reporter, 'v1');
	});

	it('should not allow setting to an un-registered reporter', function() {
		axe._load({ reporter: 'v1' });
		axe.configure({ reporter: 'no-exist-evar-plz' });
		assert.equal(axe._audit.reporter, 'v1');
	});

	it('should allow for addition of rules', function() {
		axe._load({});
		axe.configure({
			rules: [
				{
					id: 'bob',
					metadata: {
						joe: 'joe'
					}
				}
			]
		});

		assert.lengthOf(axe._audit.rules, 1);
		// TODO: this does not work yet thanks to webpack
		// assert.instanceOf(axe._audit.rules[0], Rule);
		assert.equal(axe._audit.rules[0].id, 'bob');
		assert.deepEqual(axe._audit.data.rules.bob.joe, 'joe');
	});

	it('should throw error if rules property is invalid', function() {
		assert.throws(function() {
			axe.configure({ rules: 'hello' }),
				TypeError,
				/^Rules property must be an array/;
		});
	});

	it('should throw error if rule is invalid', function() {
		assert.throws(function() {
			axe.configure({ rules: ['hello'] }),
				TypeError,
				/Configured rule "hello" is invalid/;
		});
	});

	it('should throw error if rule does not have an id', function() {
		assert.throws(function() {
			axe.configure({ rules: [{ foo: 'bar' }] }),
				TypeError,
				/Configured rule "{foo:\"bar\"}" is invalid/;
		});
	});

	it('should call setBranding when passed options', function() {
		axe._load({});
		axe.configure({
			rules: [
				{
					id: 'bob',
					selector: 'pass'
				}
			],
			branding: {}
		});
		assert.lengthOf(axe._audit.rules, 1);
		assert.equal(
			axe._audit.data.rules.bob.helpUrl,
			'https://dequeuniversity.com/rules/axe/' + ver + '/bob?application=axeAPI'
		);
		axe.configure({
			branding: {
				application: 'thing',
				brand: 'thung'
			}
		});
		assert.equal(
			axe._audit.data.rules.bob.helpUrl,
			'https://dequeuniversity.com/rules/thung/' +
				ver +
				'/bob?application=thing'
		);
	});

	it('sets branding on newly configured rules', function() {
		axe._load({});
		axe.configure({
			branding: {
				application: 'thing',
				brand: 'thung'
			}
		});
		axe.configure({
			rules: [
				{
					id: 'bob',
					selector: 'pass'
				}
			]
		});

		assert.equal(
			axe._audit.data.rules.bob.helpUrl,
			'https://dequeuniversity.com/rules/thung/' +
				ver +
				'/bob?application=thing'
		);
	});

	it('should allow for overwriting of rules', function() {
		axe._load({
			data: {
				rules: {
					bob: 'not-joe'
				}
			},
			rules: {
				id: 'bob',
				selector: 'fail'
			}
		});
		axe.configure({
			rules: [
				{
					id: 'bob',
					selector: 'pass',
					metadata: {
						joe: 'joe'
					}
				}
			]
		});

		assert.lengthOf(axe._audit.rules, 1);
		// assert.instanceOf(axe._audit.rules[0], Rule);
		assert.equal(axe._audit.rules[0].id, 'bob');
		assert.equal(axe._audit.rules[0].selector, 'pass');
		assert.equal(axe._audit.data.rules.bob.joe, 'joe');
	});

	it('should allow for the addition of checks', function() {
		axe._load({});
		axe.configure({
			checks: [
				{
					id: 'bob',
					options: { value: true },
					metadata: {
						joe: 'joe'
					}
				}
			]
		});

		// assert.instanceOf(axe._audit.checks.bob, Check);
		assert.equal(axe._audit.checks.bob.id, 'bob');
		assert.isTrue(axe._audit.checks.bob.options.value);
		assert.equal(axe._audit.data.checks.bob.joe, 'joe');
	});

	it('should throw error if checks property is invalid', function() {
		assert.throws(function() {
			axe.configure({ checks: 'hello' }),
				TypeError,
				/^Checks property must be an array/;
		});
	});

	it('should throw error if check is invalid', function() {
		assert.throws(function() {
			axe.configure({ checks: ['hello'] }),
				TypeError,
				/Configured check "hello" is invalid/;
		});
	});

	it('should throw error if check does not have an id', function() {
		assert.throws(function() {
			axe.configure({ checks: [{ foo: 'bar' }] }),
				TypeError,
				/Configured check "{foo:\"bar\"}" is invalid/;
		});
	});

	it('should allow for the overwriting of checks', function() {
		axe._load({
			data: {
				checks: {
					bob: 'not-joe'
				}
			},
			checks: [
				{
					id: 'bob',
					options: { value: false }
				}
			]
		});
		axe.configure({
			checks: [
				{
					id: 'bob',
					options: { value: true },
					metadata: {
						joe: 'joe'
					}
				}
			]
		});

		// assert.instanceOf(axe._audit.checks.bob, Check);
		assert.equal(axe._audit.checks.bob.id, 'bob');
		assert.isTrue(axe._audit.checks.bob.options.value);
		assert.equal(axe._audit.data.checks.bob.joe, 'joe');
	});

	it('should create an execution context for check messages', function() {
		axe._load({});
		axe.configure({
			checks: [
				{
					id: 'bob',
					metadata: {
						messages: {
							pass: "function () { return 'Bob' + ' John';}",
							fail: 'Bob Pete'
						}
					}
				}
			]
		});

		assert.isFunction(axe._audit.data.checks.bob.messages.pass);
		assert.isString(axe._audit.data.checks.bob.messages.fail);
		assert.equal(axe._audit.data.checks.bob.messages.pass(), 'Bob John');
		assert.equal(axe._audit.data.checks.bob.messages.fail, 'Bob Pete');
	});

	it('overrides the default value of audit.tagExclude', function() {
		axe._load({});
		assert.deepEqual(axe._audit.tagExclude, ['experimental']);

		axe.configure({
			tagExclude: ['ninjas']
		});
		assert.deepEqual(axe._audit.tagExclude, ['ninjas']);
	});

	it('disables all untouched rules with disableOtherRules', function() {
		axe._load({
			rules: [{ id: 'captain-america' }, { id: 'thor' }, { id: 'spider-man' }]
		});
		axe.configure({
			disableOtherRules: true,
			rules: [{ id: 'captain-america' }, { id: 'black-panther' }]
		});

		assert.lengthOf(axe._audit.rules, 4);
		assert.equal(axe._audit.rules[0].id, 'captain-america');
		assert.equal(axe._audit.rules[0].enabled, true);
		assert.equal(axe._audit.rules[1].id, 'thor');
		assert.equal(axe._audit.rules[1].enabled, false);
		assert.equal(axe._audit.rules[2].id, 'spider-man');
		assert.equal(axe._audit.rules[2].enabled, false);
		assert.equal(axe._audit.rules[3].id, 'black-panther');
		assert.equal(axe._audit.rules[3].enabled, true);
	});

	it("should allow overriding an audit's noHtml", function() {
		axe._load({});
		assert.isFalse(axe._audit.noHtml);

		axe.configure({ noHtml: true });
		assert.isTrue(axe._audit.noHtml);
	});

	describe('given a locale object', function() {
		beforeEach(function() {
			axe._load({});

			axe.configure({
				rules: [
					{
						id: 'greeting',
						selector: 'div',
						excludeHidden: false,
						tags: ['foo', 'bar'],
						metadata: {
							description: 'This is a rule that rules',
							help: 'ABCDEFGHIKLMNOPQRSTVXYZ'
						}
					}
				],
				checks: [
					{
						id: 'banana',
						evaluate: function() {},
						metadata: {
							impact: 'srsly serious',
							messages: {
								pass: 'yay',
								fail: 'boo',
								incomplete: {
									foo: 'a',
									bar: 'b',
									baz: 'c'
								}
							}
						}
					}
				]
			});
		});

		it('should update check and rule metadata', function() {
			axe.configure({
				locale: {
					lang: 'lol',
					rules: {
						greeting: {
							description: 'hello',
							help: 'hi'
						}
					},
					checks: {
						banana: {
							pass: 'pizza',
							fail: 'icecream',
							incomplete: {
								foo: 'meat',
								bar: 'fruit',
								baz: 'vegetables'
							}
						}
					}
				}
			});

			var audit = axe._audit;
			var localeData = audit.data;

			assert.equal(localeData.rules.greeting.help, 'hi');
			assert.equal(localeData.rules.greeting.description, 'hello');
			assert.equal(localeData.checks.banana.messages.pass, 'pizza');
			assert.equal(localeData.checks.banana.messages.fail, 'icecream');
			assert.deepEqual(localeData.checks.banana.messages.incomplete, {
				foo: 'meat',
				bar: 'fruit',
				baz: 'vegetables'
			});
		});

		it('should merge locales (favoring "new")', function() {
			axe.configure({
				locale: {
					lang: 'lol',
					rules: { greeting: { description: 'hello' } },
					checks: {
						banana: {
							fail: 'icecream'
						}
					}
				}
			});

			var audit = axe._audit;
			var localeData = audit.data;

			assert.equal(localeData.rules.greeting.help, 'ABCDEFGHIKLMNOPQRSTVXYZ');
			assert.equal(localeData.rules.greeting.description, 'hello');
			assert.equal(localeData.checks.banana.messages.pass, 'yay');
			assert.equal(localeData.checks.banana.messages.fail, 'icecream');
			assert.deepEqual(localeData.checks.banana.messages.incomplete, {
				foo: 'a',
				bar: 'b',
				baz: 'c'
			});
		});

		it('sets the lang property', function() {
			axe.configure({
				locale: {
					lang: 'lol',
					rules: { greeting: { description: 'hello' } },
					checks: {
						banana: {
							fail: 'icecream'
						}
					}
				}
			});

			assert.equal(axe._audit.lang, 'lol');
		});

		it('should call doT.compile if a messages uses doT syntax', function() {
			axe.configure({
				locale: {
					lang: 'lol',
					rules: { greeting: { description: 'hello' } },
					checks: {
						banana: {
							fail: 'icecream {{=it.data.value}}'
						}
					}
				}
			});

			var audit = axe._audit;
			var localeData = audit.data;

			assert.isTrue(
				typeof localeData.checks.banana.messages.fail === 'function'
			);
		});

		it('should leave the messages as a string if it does not use doT syntax', function() {
			axe.configure({
				locale: {
					lang: 'lol',
					rules: { greeting: { description: 'hello' } },
					checks: {
						banana: {
							fail: 'icecream ${data.value}'
						}
					}
				}
			});

			var audit = axe._audit;
			var localeData = audit.data;

			assert.isTrue(typeof localeData.checks.banana.messages.fail === 'string');
		});

		it('should update failure messages', function() {
			axe._load({
				data: {
					failureSummaries: {
						any: {
							failureMessage: function() {
								return 'failed any';
							}
						},
						none: {
							failureMessage: function() {
								return 'failed none';
							}
						}
					},
					incompleteFallbackMessage: function() {
						return 'failed incomplete';
					}
				}
			});

			axe.configure({
				locale: {
					lang: 'lol',
					failureSummaries: {
						any: {
							failureMessage: 'foo'
						},
						none: {
							failureMessage: 'bar'
						}
					},
					incompleteFallbackMessage: 'baz'
				}
			});

			var audit = axe._audit;
			var localeData = audit.data;

			assert.equal(localeData.failureSummaries.any.failureMessage, 'foo');
			assert.equal(localeData.failureSummaries.none.failureMessage, 'bar');
			assert.equal(localeData.incompleteFallbackMessage, 'baz');
		});

		it('should merge failure messages', function() {
			axe._load({
				data: {
					failureSummaries: {
						any: {
							failureMessage: function() {
								return 'failed any';
							}
						},
						none: {
							failureMessage: function() {
								return 'failed none';
							}
						}
					},
					incompleteFallbackMessage: function() {
						return 'failed incomplete';
					}
				}
			});

			axe.configure({
				locale: {
					lang: 'lol',
					failureSummaries: {
						any: {
							failureMessage: 'foo'
						}
					}
				}
			});

			var audit = axe._audit;
			var localeData = audit.data;

			assert.equal(localeData.failureSummaries.any.failureMessage, 'foo');
			assert.equal(
				localeData.failureSummaries.none.failureMessage(),
				'failed none'
			);
			assert.equal(localeData.incompleteFallbackMessage(), 'failed incomplete');
		});

		describe('only given checks', function() {
			it('should not error', function() {
				assert.doesNotThrow(function() {
					axe.configure({
						locale: {
							lang: 'lol',
							checks: {
								banana: {
									fail: 'icecream',
									incomplete: {
										baz: 'vegetables'
									}
								}
							}
						}
					});
				});
			});
		});

		describe('only given rules', function() {
			it('should not error', function() {
				assert.doesNotThrow(function() {
					axe.configure({
						locale: {
							rules: { greeting: { help: 'foo', description: 'bar' } }
						}
					});
				});
			});
		});

		describe('check incomplete messages', function() {
			beforeEach(function() {
				axe.configure({
					checks: [
						{
							id: 'panda',
							evaluate: function() {},
							metadata: {
								impact: 'yep',
								messages: {
									pass: 'p',
									fail: 'f',
									incomplete: 'i'
								}
							}
						}
					]
				});
			});

			it('should support strings', function() {
				axe.configure({
					locale: {
						checks: {
							panda: {
								incomplete: 'radio'
							}
						}
					}
				});

				assert.equal(axe._audit.data.checks.panda.messages.incomplete, 'radio');
			});

			it('should shallow-merge objects', function() {
				axe.configure({
					locale: {
						lang: 'lol',
						checks: {
							banana: {
								incomplete: {
									baz: 'vegetables'
								}
							}
						}
					}
				});

				assert.deepEqual(axe._audit.data.checks.banana.messages.incomplete, {
					foo: 'a',
					bar: 'b',
					baz: 'vegetables'
				});
			});
		});

		// This test ensures we do not drop additional properties added to
		// checks. See https://github.com/dequelabs/axe-core/pull/1036/files#r207738673
		// for reasoning.
		it('should keep existing properties on check data', function() {
			axe.configure({
				checks: [
					{
						id: 'banana',
						metadata: {
							impact: 'potato',
							foo: 'bar',
							messages: {
								pass: 'pass',
								fail: 'fail',
								incomplete: 'incomplete'
							}
						}
					}
				]
			});

			axe.configure({
				locale: {
					lang: 'lol',
					checks: {
						banana: {
							pass: 'yay banana'
						}
					}
				}
			});

			var banana = axe._audit.data.checks.banana;
			assert.equal(banana.impact, 'potato');
			assert.equal(banana.foo, 'bar');
			assert.equal(banana.messages.pass, 'yay banana');
		});

		it('should error when provided an unknown rule id', function() {
			assert.throws(function() {
				axe.configure({
					locale: {
						rules: { nope: { help: 'helpme' } }
					}
				});
			}, /unknown rule: "nope"/);
		});

		it('should error when provided an unknown check id', function() {
			assert.throws(function() {
				axe.configure({
					locale: {
						checks: { nope: { pass: 'helpme' } }
					}
				});
			}, /unknown check: "nope"/);
		});

		it('should error when provided an unknown failure summary', function() {
			assert.throws(function() {
				axe.configure({
					locale: {
						failureSummaries: {
							nope: { failureMessage: 'helpme' }
						}
					}
				});
			});
		});

		it('should set default locale', function() {
			assert.isNull(axe._audit._defaultLocale);
			axe.configure({
				locale: {
					lang: 'lol',
					checks: {
						banana: {
							pass: 'yay banana'
						}
					}
				}
			});
			assert.ok(axe._audit._defaultLocale);
		});

		describe('also given metadata', function() {
			it('should favor the locale', function() {
				axe.configure({
					locale: {
						lang: 'lol',
						rules: {
							greeting: {
								help: 'hi'
							}
						}
					},
					rules: [
						{
							id: 'greeting',
							metadata: {
								help: 'potato'
							}
						}
					]
				});

				var audit = axe._audit;
				var localeData = audit.data;

				assert.equal(localeData.rules.greeting.help, 'hi');
			});
		});

		describe('after locale has been set', function() {
			describe('the provided messages', function() {
				it('should allow for doT templating', function() {
					axe.configure({
						locale: {
							lang: 'foo',
							rules: {
								greeting: {
									help: 'foo: {{=it.data}}.'
								}
							}
						}
					});

					var greeting = axe._audit.data.rules.greeting;
					var value = greeting.help({
						data: 'bar'
					});
					assert.equal(value, 'foo: bar.');
				});
			});
		});
	});

	describe('given an axeVersion property', function() {
		beforeEach(function() {
			axe._load({});
			axe.version = '1.2.3';
		});

		it('should not throw if version matches axe.version', function() {
			assert.doesNotThrow(function fn() {
				axe.configure({
					axeVersion: '1.2.3'
				});

				axe.version = '1.2.3-canary.2664bae';
				axe.configure({
					axeVersion: '1.2.3-canary.2664bae'
				});
			});
		});

		it('should not throw if patch version is less than axe.version', function() {
			assert.doesNotThrow(function fn() {
				axe.configure({
					axeVersion: '1.2.0'
				});
			});
		});

		it('should not throw if minor version is less than axe.version', function() {
			assert.doesNotThrow(function fn() {
				axe.configure({
					axeVersion: '1.1.9'
				});
			});
		});

		it('should not throw if versions match and axe has a canary version', function() {
			axe.version = '1.2.3-canary.2664bae';
			assert.doesNotThrow(function fn() {
				axe.configure({
					axeVersion: '1.2.3'
				});
			});
		});

		it('should throw if invalid version', function() {
			assert.throws(function fn() {
				axe.configure({
					axeVersion: '2'
				});
			}, 'Invalid configured version 2');

			assert.throws(function fn() {
				axe.configure({
					axeVersion: '2..'
				});
			}, 'Invalid configured version 2..');
		});

		it('should throw if major version is different than axe.version', function() {
			assert.throws(function fn() {
				axe.configure(
					{
						axeVersion: '2.0.0'
					},
					/^Configured version/
				);
			});
			assert.throws(function fn() {
				axe.configure(
					{
						axeVersion: '0.1.2'
					},
					/^Configured version/
				);
			});
		});

		it('should throw if minor version is greater than axe.version', function() {
			assert.throws(function fn() {
				axe.configure(
					{
						axeVersion: '1.3.0'
					},
					/^Configured version/
				);
			});
		});

		it('should throw if patch version is greater than axe.version', function() {
			assert.throws(function fn() {
				axe.configure(
					{
						axeVersion: '1.2.9'
					},
					/^Configured version/
				);
			});
		});

		it('should throw if versions match and axeVersion has a canary version', function() {
			assert.throws(function fn() {
				axe.configure(
					{
						axeVersion: '1.2.3-canary.2664bae'
					},
					/^Configured version/
				);
			});
		});

		it('should throw if versions match and both have a canary version', function() {
			axe.version = '1.2.3-canary.2664bae';
			assert.throws(function fn() {
				axe.configure(
					{
						axeVersion: '1.2.3-canary.a5d727c'
					},
					/^Configured version/
				);
			});
		});

		it('should accept ver property as fallback', function() {
			assert.throws(function fn() {
				axe.configure(
					{
						ver: '1.3.0'
					},
					/^Configured version/
				);
			});
		});

		it('should accept axeVersion over ver property', function() {
			assert.throws(function fn() {
				axe.configure(
					{
						ver: '0.1.2',
						axeVersion: '1.3.0'
					},
					/^Configured version 1\.3\.0/
				);
			});
		});
	});

	describe('given a standards object', function() {
		beforeEach(function() {
			axe._load({});
		});

		describe('ariaAttrs', function() {
			it('should allow creating new attr', function() {
				axe.configure({
					standards: {
						ariaAttrs: {
							newAttr: {
								type: 'string'
							}
						}
					}
				});

				var ariaAttr = axe._audit.standards.ariaAttrs.newAttr;
				assert.equal(ariaAttr.type, 'string');
			});

			it('should override existing attr', function() {
				axe.configure({
					standards: {
						ariaAttrs: {
							newAttr: {
								type: 'string'
							}
						}
					}
				});

				axe.configure({
					standards: {
						ariaAttrs: {
							newAttr: {
								type: 'mntoken',
								values: ['foo', 'bar']
							}
						}
					}
				});

				var ariaAttr = axe._audit.standards.ariaAttrs.newAttr;
				assert.equal(ariaAttr.type, 'mntoken');
				assert.deepEqual(ariaAttr.values, ['foo', 'bar']);
			});

			it('should merge existing attr', function() {
				axe.configure({
					standards: {
						ariaAttrs: {
							newAttr: {
								type: 'mntoken',
								values: ['foo', 'bar']
							}
						}
					}
				});

				axe.configure({
					standards: {
						ariaAttrs: {
							newAttr: {
								type: 'mntokens'
							}
						}
					}
				});

				var ariaAttr = axe._audit.standards.ariaAttrs.newAttr;
				assert.equal(ariaAttr.type, 'mntokens');
				assert.deepEqual(ariaAttr.values, ['foo', 'bar']);
			});

			it('should override and not merge array', function() {
				axe.configure({
					standards: {
						ariaAttrs: {
							newAttr: {
								type: 'mntoken',
								values: ['foo', 'bar']
							}
						}
					}
				});

				axe.configure({
					standards: {
						ariaAttrs: {
							newAttr: {
								values: ['baz']
							}
						}
					}
				});

				var ariaAttr = axe._audit.standards.ariaAttrs.newAttr;
				assert.deepEqual(ariaAttr.values, ['baz']);
			});
		});
	});
=======
  'use strict';
  // var Rule = axe._thisWillBeDeletedDoNotUse.base.Rule;
  // var Check = axe._thisWillBeDeletedDoNotUse.base.Check;
  var fixture = document.getElementById('fixture');
  var axeVersion = axe.version;
  var ver = axe.version.substring(0, axe.version.lastIndexOf('.'));

  afterEach(function() {
    fixture.innerHTML = '';
    axe.version = axeVersion;
  });

  beforeEach(function() {
    axe._audit = null;
  });

  it('should throw if audit is not configured', function() {
    assert.throws(
      function() {
        axe.configure({});
      },
      Error,
      /^No audit configured/
    );
  });

  it("should override an audit's reporter - string", function() {
    axe._load({});
    assert.isNull(axe._audit.reporter);

    axe.configure({ reporter: 'v1' });
    assert.equal(axe._audit.reporter, 'v1');
  });

  it('should not allow setting to an un-registered reporter', function() {
    axe._load({ reporter: 'v1' });
    axe.configure({ reporter: 'no-exist-evar-plz' });
    assert.equal(axe._audit.reporter, 'v1');
  });

  it('should allow for addition of rules', function() {
    axe._load({});
    axe.configure({
      rules: [
        {
          id: 'bob',
          metadata: {
            joe: 'joe'
          }
        }
      ]
    });

    assert.lengthOf(axe._audit.rules, 1);
    // TODO: this does not work yet thanks to webpack
    // assert.instanceOf(axe._audit.rules[0], Rule);
    assert.equal(axe._audit.rules[0].id, 'bob');
    assert.deepEqual(axe._audit.data.rules.bob.joe, 'joe');
  });

  it('should throw error if rules property is invalid', function() {
    assert.throws(function() {
      axe.configure({ rules: 'hello' }),
        TypeError,
        /^Rules property must be an array/;
    });
  });

  it('should throw error if rule is invalid', function() {
    assert.throws(function() {
      axe.configure({ rules: ['hello'] }),
        TypeError,
        /Configured rule "hello" is invalid/;
    });
  });

  it('should throw error if rule does not have an id', function() {
    assert.throws(function() {
      axe.configure({ rules: [{ foo: 'bar' }] }),
        TypeError,
        /Configured rule "{foo:\"bar\"}" is invalid/;
    });
  });

  it('should call setBranding when passed options', function() {
    axe._load({});
    axe.configure({
      rules: [
        {
          id: 'bob',
          selector: 'pass'
        }
      ],
      branding: {}
    });
    assert.lengthOf(axe._audit.rules, 1);
    assert.equal(
      axe._audit.data.rules.bob.helpUrl,
      'https://dequeuniversity.com/rules/axe/' + ver + '/bob?application=axeAPI'
    );
    axe.configure({
      branding: {
        application: 'thing',
        brand: 'thung'
      }
    });
    assert.equal(
      axe._audit.data.rules.bob.helpUrl,
      'https://dequeuniversity.com/rules/thung/' +
        ver +
        '/bob?application=thing'
    );
  });

  it('sets branding on newly configured rules', function() {
    axe._load({});
    axe.configure({
      branding: {
        application: 'thing',
        brand: 'thung'
      }
    });
    axe.configure({
      rules: [
        {
          id: 'bob',
          selector: 'pass'
        }
      ]
    });

    assert.equal(
      axe._audit.data.rules.bob.helpUrl,
      'https://dequeuniversity.com/rules/thung/' +
        ver +
        '/bob?application=thing'
    );
  });

  it('should allow for overwriting of rules', function() {
    axe._load({
      data: {
        rules: {
          bob: 'not-joe'
        }
      },
      rules: {
        id: 'bob',
        selector: 'fail'
      }
    });
    axe.configure({
      rules: [
        {
          id: 'bob',
          selector: 'pass',
          metadata: {
            joe: 'joe'
          }
        }
      ]
    });

    assert.lengthOf(axe._audit.rules, 1);
    // assert.instanceOf(axe._audit.rules[0], Rule);
    assert.equal(axe._audit.rules[0].id, 'bob');
    assert.equal(axe._audit.rules[0].selector, 'pass');
    assert.equal(axe._audit.data.rules.bob.joe, 'joe');
  });

  it('should allow for the addition of checks', function() {
    axe._load({});
    axe.configure({
      checks: [
        {
          id: 'bob',
          options: { value: true },
          metadata: {
            joe: 'joe'
          }
        }
      ]
    });

    // assert.instanceOf(axe._audit.checks.bob, Check);
    assert.equal(axe._audit.checks.bob.id, 'bob');
    assert.isTrue(axe._audit.checks.bob.options.value);
    assert.equal(axe._audit.data.checks.bob.joe, 'joe');
  });

  it('should throw error if checks property is invalid', function() {
    assert.throws(function() {
      axe.configure({ checks: 'hello' }),
        TypeError,
        /^Checks property must be an array/;
    });
  });

  it('should throw error if check is invalid', function() {
    assert.throws(function() {
      axe.configure({ checks: ['hello'] }),
        TypeError,
        /Configured check "hello" is invalid/;
    });
  });

  it('should throw error if check does not have an id', function() {
    assert.throws(function() {
      axe.configure({ checks: [{ foo: 'bar' }] }),
        TypeError,
        /Configured check "{foo:\"bar\"}" is invalid/;
    });
  });

  it('should allow for the overwriting of checks', function() {
    axe._load({
      data: {
        checks: {
          bob: 'not-joe'
        }
      },
      checks: [
        {
          id: 'bob',
          options: { value: false }
        }
      ]
    });
    axe.configure({
      checks: [
        {
          id: 'bob',
          options: { value: true },
          metadata: {
            joe: 'joe'
          }
        }
      ]
    });

    // assert.instanceOf(axe._audit.checks.bob, Check);
    assert.equal(axe._audit.checks.bob.id, 'bob');
    assert.isTrue(axe._audit.checks.bob.options.value);
    assert.equal(axe._audit.data.checks.bob.joe, 'joe');
  });

  it('should create an execution context for check messages', function() {
    axe._load({});
    axe.configure({
      checks: [
        {
          id: 'bob',
          metadata: {
            messages: {
              pass: "function () { return 'Bob' + ' John';}",
              fail: 'Bob Pete'
            }
          }
        }
      ]
    });

    assert.isFunction(axe._audit.data.checks.bob.messages.pass);
    assert.isString(axe._audit.data.checks.bob.messages.fail);
    assert.equal(axe._audit.data.checks.bob.messages.pass(), 'Bob John');
    assert.equal(axe._audit.data.checks.bob.messages.fail, 'Bob Pete');
  });

  it('overrides the default value of audit.tagExclude', function() {
    axe._load({});
    assert.deepEqual(axe._audit.tagExclude, ['experimental']);

    axe.configure({
      tagExclude: ['ninjas']
    });
    assert.deepEqual(axe._audit.tagExclude, ['ninjas']);
  });

  it('disables all untouched rules with disableOtherRules', function() {
    axe._load({
      rules: [{ id: 'captain-america' }, { id: 'thor' }, { id: 'spider-man' }]
    });
    axe.configure({
      disableOtherRules: true,
      rules: [{ id: 'captain-america' }, { id: 'black-panther' }]
    });

    assert.lengthOf(axe._audit.rules, 4);
    assert.equal(axe._audit.rules[0].id, 'captain-america');
    assert.equal(axe._audit.rules[0].enabled, true);
    assert.equal(axe._audit.rules[1].id, 'thor');
    assert.equal(axe._audit.rules[1].enabled, false);
    assert.equal(axe._audit.rules[2].id, 'spider-man');
    assert.equal(axe._audit.rules[2].enabled, false);
    assert.equal(axe._audit.rules[3].id, 'black-panther');
    assert.equal(axe._audit.rules[3].enabled, true);
  });

  it("should allow overriding an audit's noHtml", function() {
    axe._load({});
    assert.isFalse(axe._audit.noHtml);

    axe.configure({ noHtml: true });
    assert.isTrue(axe._audit.noHtml);
  });

  describe('given a locale object', function() {
    beforeEach(function() {
      axe._load({});

      axe.configure({
        rules: [
          {
            id: 'greeting',
            selector: 'div',
            excludeHidden: false,
            tags: ['foo', 'bar'],
            metadata: {
              description: 'This is a rule that rules',
              help: 'ABCDEFGHIKLMNOPQRSTVXYZ'
            }
          }
        ],
        checks: [
          {
            id: 'banana',
            evaluate: function() {},
            metadata: {
              impact: 'srsly serious',
              messages: {
                pass: 'yay',
                fail: 'boo',
                incomplete: {
                  foo: 'a',
                  bar: 'b',
                  baz: 'c'
                }
              }
            }
          }
        ]
      });
    });

    it('should update check and rule metadata', function() {
      axe.configure({
        locale: {
          lang: 'lol',
          rules: {
            greeting: {
              description: 'hello',
              help: 'hi'
            }
          },
          checks: {
            banana: {
              pass: 'pizza',
              fail: 'icecream',
              incomplete: {
                foo: 'meat',
                bar: 'fruit',
                baz: 'vegetables'
              }
            }
          }
        }
      });

      var audit = axe._audit;
      var localeData = audit.data;

      assert.equal(localeData.rules.greeting.help, 'hi');
      assert.equal(localeData.rules.greeting.description, 'hello');
      assert.equal(localeData.checks.banana.messages.pass, 'pizza');
      assert.equal(localeData.checks.banana.messages.fail, 'icecream');
      assert.deepEqual(localeData.checks.banana.messages.incomplete, {
        foo: 'meat',
        bar: 'fruit',
        baz: 'vegetables'
      });
    });

    it('should merge locales (favoring "new")', function() {
      axe.configure({
        locale: {
          lang: 'lol',
          rules: { greeting: { description: 'hello' } },
          checks: {
            banana: {
              fail: 'icecream'
            }
          }
        }
      });

      var audit = axe._audit;
      var localeData = audit.data;

      assert.equal(localeData.rules.greeting.help, 'ABCDEFGHIKLMNOPQRSTVXYZ');
      assert.equal(localeData.rules.greeting.description, 'hello');
      assert.equal(localeData.checks.banana.messages.pass, 'yay');
      assert.equal(localeData.checks.banana.messages.fail, 'icecream');
      assert.deepEqual(localeData.checks.banana.messages.incomplete, {
        foo: 'a',
        bar: 'b',
        baz: 'c'
      });
    });

    it('sets the lang property', function() {
      axe.configure({
        locale: {
          lang: 'lol',
          rules: { greeting: { description: 'hello' } },
          checks: {
            banana: {
              fail: 'icecream'
            }
          }
        }
      });

      assert.equal(axe._audit.lang, 'lol');
    });

    it('should call doT.compile if a messages uses doT syntax', function() {
      axe.configure({
        locale: {
          lang: 'lol',
          rules: { greeting: { description: 'hello' } },
          checks: {
            banana: {
              fail: 'icecream {{=it.data.value}}'
            }
          }
        }
      });

      var audit = axe._audit;
      var localeData = audit.data;

      assert.isTrue(
        typeof localeData.checks.banana.messages.fail === 'function'
      );
    });

    it('should leave the messages as a string if it does not use doT syntax', function() {
      axe.configure({
        locale: {
          lang: 'lol',
          rules: { greeting: { description: 'hello' } },
          checks: {
            banana: {
              fail: 'icecream ${data.value}'
            }
          }
        }
      });

      var audit = axe._audit;
      var localeData = audit.data;

      assert.isTrue(typeof localeData.checks.banana.messages.fail === 'string');
    });

    it('should update failure messages', function() {
      axe._load({
        data: {
          failureSummaries: {
            any: {
              failureMessage: function() {
                return 'failed any';
              }
            },
            none: {
              failureMessage: function() {
                return 'failed none';
              }
            }
          },
          incompleteFallbackMessage: function() {
            return 'failed incomplete';
          }
        }
      });

      axe.configure({
        locale: {
          lang: 'lol',
          failureSummaries: {
            any: {
              failureMessage: 'foo'
            },
            none: {
              failureMessage: 'bar'
            }
          },
          incompleteFallbackMessage: 'baz'
        }
      });

      var audit = axe._audit;
      var localeData = audit.data;

      assert.equal(localeData.failureSummaries.any.failureMessage, 'foo');
      assert.equal(localeData.failureSummaries.none.failureMessage, 'bar');
      assert.equal(localeData.incompleteFallbackMessage, 'baz');
    });

    it('should merge failure messages', function() {
      axe._load({
        data: {
          failureSummaries: {
            any: {
              failureMessage: function() {
                return 'failed any';
              }
            },
            none: {
              failureMessage: function() {
                return 'failed none';
              }
            }
          },
          incompleteFallbackMessage: function() {
            return 'failed incomplete';
          }
        }
      });

      axe.configure({
        locale: {
          lang: 'lol',
          failureSummaries: {
            any: {
              failureMessage: 'foo'
            }
          }
        }
      });

      var audit = axe._audit;
      var localeData = audit.data;

      assert.equal(localeData.failureSummaries.any.failureMessage, 'foo');
      assert.equal(
        localeData.failureSummaries.none.failureMessage(),
        'failed none'
      );
      assert.equal(localeData.incompleteFallbackMessage(), 'failed incomplete');
    });

    describe('only given checks', function() {
      it('should not error', function() {
        assert.doesNotThrow(function() {
          axe.configure({
            locale: {
              lang: 'lol',
              checks: {
                banana: {
                  fail: 'icecream',
                  incomplete: {
                    baz: 'vegetables'
                  }
                }
              }
            }
          });
        });
      });
    });

    describe('only given rules', function() {
      it('should not error', function() {
        assert.doesNotThrow(function() {
          axe.configure({
            locale: {
              rules: { greeting: { help: 'foo', description: 'bar' } }
            }
          });
        });
      });
    });

    describe('check incomplete messages', function() {
      beforeEach(function() {
        axe.configure({
          checks: [
            {
              id: 'panda',
              evaluate: function() {},
              metadata: {
                impact: 'yep',
                messages: {
                  pass: 'p',
                  fail: 'f',
                  incomplete: 'i'
                }
              }
            }
          ]
        });
      });

      it('should support strings', function() {
        axe.configure({
          locale: {
            checks: {
              panda: {
                incomplete: 'radio'
              }
            }
          }
        });

        assert.equal(axe._audit.data.checks.panda.messages.incomplete, 'radio');
      });

      it('should shallow-merge objects', function() {
        axe.configure({
          locale: {
            lang: 'lol',
            checks: {
              banana: {
                incomplete: {
                  baz: 'vegetables'
                }
              }
            }
          }
        });

        assert.deepEqual(axe._audit.data.checks.banana.messages.incomplete, {
          foo: 'a',
          bar: 'b',
          baz: 'vegetables'
        });
      });
    });

    // This test ensures we do not drop additional properties added to
    // checks. See https://github.com/dequelabs/axe-core/pull/1036/files#r207738673
    // for reasoning.
    it('should keep existing properties on check data', function() {
      axe.configure({
        checks: [
          {
            id: 'banana',
            metadata: {
              impact: 'potato',
              foo: 'bar',
              messages: {
                pass: 'pass',
                fail: 'fail',
                incomplete: 'incomplete'
              }
            }
          }
        ]
      });

      axe.configure({
        locale: {
          lang: 'lol',
          checks: {
            banana: {
              pass: 'yay banana'
            }
          }
        }
      });

      var banana = axe._audit.data.checks.banana;
      assert.equal(banana.impact, 'potato');
      assert.equal(banana.foo, 'bar');
      assert.equal(banana.messages.pass, 'yay banana');
    });

    it('should error when provided an unknown rule id', function() {
      assert.throws(function() {
        axe.configure({
          locale: {
            rules: { nope: { help: 'helpme' } }
          }
        });
      }, /unknown rule: "nope"/);
    });

    it('should error when provided an unknown check id', function() {
      assert.throws(function() {
        axe.configure({
          locale: {
            checks: { nope: { pass: 'helpme' } }
          }
        });
      }, /unknown check: "nope"/);
    });

    it('should error when provided an unknown failure summary', function() {
      assert.throws(function() {
        axe.configure({
          locale: {
            failureSummaries: {
              nope: { failureMessage: 'helpme' }
            }
          }
        });
      });
    });

    it('should set default locale', function() {
      assert.isNull(axe._audit._defaultLocale);
      axe.configure({
        locale: {
          lang: 'lol',
          checks: {
            banana: {
              pass: 'yay banana'
            }
          }
        }
      });
      assert.ok(axe._audit._defaultLocale);
    });

    describe('also given metadata', function() {
      it('should favor the locale', function() {
        axe.configure({
          locale: {
            lang: 'lol',
            rules: {
              greeting: {
                help: 'hi'
              }
            }
          },
          rules: [
            {
              id: 'greeting',
              metadata: {
                help: 'potato'
              }
            }
          ]
        });

        var audit = axe._audit;
        var localeData = audit.data;

        assert.equal(localeData.rules.greeting.help, 'hi');
      });
    });

    describe('after locale has been set', function() {
      describe('the provided messages', function() {
        it('should allow for doT templating', function() {
          axe.configure({
            locale: {
              lang: 'foo',
              rules: {
                greeting: {
                  help: 'foo: {{=it.data}}.'
                }
              }
            }
          });

          var greeting = axe._audit.data.rules.greeting;
          var value = greeting.help({
            data: 'bar'
          });
          assert.equal(value, 'foo: bar.');
        });
      });
    });
  });

  describe('given an axeVersion property', function() {
    beforeEach(function() {
      axe._load({});
      axe.version = '1.2.3';
    });

    it('should not throw if version matches axe.version', function() {
      assert.doesNotThrow(function fn() {
        axe.configure({
          axeVersion: '1.2.3'
        });

        axe.version = '1.2.3-canary.2664bae';
        axe.configure({
          axeVersion: '1.2.3-canary.2664bae'
        });
      });
    });

    it('should not throw if patch version is less than axe.version', function() {
      assert.doesNotThrow(function fn() {
        axe.configure({
          axeVersion: '1.2.0'
        });
      });
    });

    it('should not throw if minor version is less than axe.version', function() {
      assert.doesNotThrow(function fn() {
        axe.configure({
          axeVersion: '1.1.9'
        });
      });
    });

    it('should not throw if versions match and axe has a canary version', function() {
      axe.version = '1.2.3-canary.2664bae';
      assert.doesNotThrow(function fn() {
        axe.configure({
          axeVersion: '1.2.3'
        });
      });
    });

    it('should throw if invalid version', function() {
      assert.throws(function fn() {
        axe.configure({
          axeVersion: '2'
        });
      }, 'Invalid configured version 2');

      assert.throws(function fn() {
        axe.configure({
          axeVersion: '2..'
        });
      }, 'Invalid configured version 2..');
    });

    it('should throw if major version is different than axe.version', function() {
      assert.throws(function fn() {
        axe.configure(
          {
            axeVersion: '2.0.0'
          },
          /^Configured version/
        );
      });
      assert.throws(function fn() {
        axe.configure(
          {
            axeVersion: '0.1.2'
          },
          /^Configured version/
        );
      });
    });

    it('should throw if minor version is greater than axe.version', function() {
      assert.throws(function fn() {
        axe.configure(
          {
            axeVersion: '1.3.0'
          },
          /^Configured version/
        );
      });
    });

    it('should throw if patch version is greater than axe.version', function() {
      assert.throws(function fn() {
        axe.configure(
          {
            axeVersion: '1.2.9'
          },
          /^Configured version/
        );
      });
    });

    it('should throw if versions match and axeVersion has a canary version', function() {
      assert.throws(function fn() {
        axe.configure(
          {
            axeVersion: '1.2.3-canary.2664bae'
          },
          /^Configured version/
        );
      });
    });

    it('should throw if versions match and both have a canary version', function() {
      axe.version = '1.2.3-canary.2664bae';
      assert.throws(function fn() {
        axe.configure(
          {
            axeVersion: '1.2.3-canary.a5d727c'
          },
          /^Configured version/
        );
      });
    });

    it('should accept ver property as fallback', function() {
      assert.throws(function fn() {
        axe.configure(
          {
            ver: '1.3.0'
          },
          /^Configured version/
        );
      });
    });

    it('should accept axeVersion over ver property', function() {
      assert.throws(function fn() {
        axe.configure(
          {
            ver: '0.1.2',
            axeVersion: '1.3.0'
          },
          /^Configured version 1\.3\.0/
        );
      });
    });
  });

  describe('given a standards object', function() {
    beforeEach(function() {
      axe._load({});
    });

    describe('ariaAttrs', function() {
      it('should allow creating new attr', function() {
        axe.configure({
          standards: {
            ariaAttrs: {
              newAttr: {
                type: 'string'
              }
            }
          }
        });

        var ariaAttr = axe._audit.standards.ariaAttrs.newAttr;
        assert.equal(ariaAttr.type, 'string');
      });

      it('should override existing attr', function() {
        axe.configure({
          standards: {
            ariaAttrs: {
              newAttr: {
                type: 'string'
              }
            }
          }
        });

        axe.configure({
          standards: {
            ariaAttrs: {
              newAttr: {
                type: 'mntoken',
                values: ['foo', 'bar']
              }
            }
          }
        });

        var ariaAttr = axe._audit.standards.ariaAttrs.newAttr;
        assert.equal(ariaAttr.type, 'mntoken');
        assert.deepEqual(ariaAttr.values, ['foo', 'bar']);
      });

      it('should merge existing attr', function() {
        axe.configure({
          standards: {
            ariaAttrs: {
              newAttr: {
                type: 'mntoken',
                values: ['foo', 'bar']
              }
            }
          }
        });

        axe.configure({
          standards: {
            ariaAttrs: {
              newAttr: {
                type: 'mntokens'
              }
            }
          }
        });

        var ariaAttr = axe._audit.standards.ariaAttrs.newAttr;
        assert.equal(ariaAttr.type, 'mntokens');
        assert.deepEqual(ariaAttr.values, ['foo', 'bar']);
      });

      it('should override and not merge array', function() {
        axe.configure({
          standards: {
            ariaAttrs: {
              newAttr: {
                type: 'mntoken',
                values: ['foo', 'bar']
              }
            }
          }
        });

        axe.configure({
          standards: {
            ariaAttrs: {
              newAttr: {
                values: ['baz']
              }
            }
          }
        });

        var ariaAttr = axe._audit.standards.ariaAttrs.newAttr;
        assert.deepEqual(ariaAttr.values, ['baz']);
      });
    });
  });
>>>>>>> b297571c
});<|MERGE_RESOLUTION|>--- conflicted
+++ resolved
@@ -1,1031 +1,4 @@
 describe('axe.configure', function() {
-<<<<<<< HEAD
-	'use strict';
-	// var Rule = axe._thisWillBeDeletedDoNotUse.base.Rule;
-	// var Check = axe._thisWillBeDeletedDoNotUse.base.Check;
-	var fixture = document.getElementById('fixture');
-	var axeVersion = axe.version;
-	var ver = axe.version.substring(0, axe.version.lastIndexOf('.'));
-
-	afterEach(function() {
-		fixture.innerHTML = '';
-		axe.version = axeVersion;
-	});
-
-	beforeEach(function() {
-		axe._audit = null;
-	});
-
-	it('should throw if audit is not configured', function() {
-		assert.throws(
-			function() {
-				axe.configure({});
-			},
-			Error,
-			/^No audit configured/
-		);
-	});
-
-	it("should override an audit's reporter - string", function() {
-		axe._load({});
-		assert.isNull(axe._audit.reporter);
-
-		axe.configure({ reporter: 'v1' });
-		assert.equal(axe._audit.reporter, 'v1');
-	});
-
-	it('should not allow setting to an un-registered reporter', function() {
-		axe._load({ reporter: 'v1' });
-		axe.configure({ reporter: 'no-exist-evar-plz' });
-		assert.equal(axe._audit.reporter, 'v1');
-	});
-
-	it('should allow for addition of rules', function() {
-		axe._load({});
-		axe.configure({
-			rules: [
-				{
-					id: 'bob',
-					metadata: {
-						joe: 'joe'
-					}
-				}
-			]
-		});
-
-		assert.lengthOf(axe._audit.rules, 1);
-		// TODO: this does not work yet thanks to webpack
-		// assert.instanceOf(axe._audit.rules[0], Rule);
-		assert.equal(axe._audit.rules[0].id, 'bob');
-		assert.deepEqual(axe._audit.data.rules.bob.joe, 'joe');
-	});
-
-	it('should throw error if rules property is invalid', function() {
-		assert.throws(function() {
-			axe.configure({ rules: 'hello' }),
-				TypeError,
-				/^Rules property must be an array/;
-		});
-	});
-
-	it('should throw error if rule is invalid', function() {
-		assert.throws(function() {
-			axe.configure({ rules: ['hello'] }),
-				TypeError,
-				/Configured rule "hello" is invalid/;
-		});
-	});
-
-	it('should throw error if rule does not have an id', function() {
-		assert.throws(function() {
-			axe.configure({ rules: [{ foo: 'bar' }] }),
-				TypeError,
-				/Configured rule "{foo:\"bar\"}" is invalid/;
-		});
-	});
-
-	it('should call setBranding when passed options', function() {
-		axe._load({});
-		axe.configure({
-			rules: [
-				{
-					id: 'bob',
-					selector: 'pass'
-				}
-			],
-			branding: {}
-		});
-		assert.lengthOf(axe._audit.rules, 1);
-		assert.equal(
-			axe._audit.data.rules.bob.helpUrl,
-			'https://dequeuniversity.com/rules/axe/' + ver + '/bob?application=axeAPI'
-		);
-		axe.configure({
-			branding: {
-				application: 'thing',
-				brand: 'thung'
-			}
-		});
-		assert.equal(
-			axe._audit.data.rules.bob.helpUrl,
-			'https://dequeuniversity.com/rules/thung/' +
-				ver +
-				'/bob?application=thing'
-		);
-	});
-
-	it('sets branding on newly configured rules', function() {
-		axe._load({});
-		axe.configure({
-			branding: {
-				application: 'thing',
-				brand: 'thung'
-			}
-		});
-		axe.configure({
-			rules: [
-				{
-					id: 'bob',
-					selector: 'pass'
-				}
-			]
-		});
-
-		assert.equal(
-			axe._audit.data.rules.bob.helpUrl,
-			'https://dequeuniversity.com/rules/thung/' +
-				ver +
-				'/bob?application=thing'
-		);
-	});
-
-	it('should allow for overwriting of rules', function() {
-		axe._load({
-			data: {
-				rules: {
-					bob: 'not-joe'
-				}
-			},
-			rules: {
-				id: 'bob',
-				selector: 'fail'
-			}
-		});
-		axe.configure({
-			rules: [
-				{
-					id: 'bob',
-					selector: 'pass',
-					metadata: {
-						joe: 'joe'
-					}
-				}
-			]
-		});
-
-		assert.lengthOf(axe._audit.rules, 1);
-		// assert.instanceOf(axe._audit.rules[0], Rule);
-		assert.equal(axe._audit.rules[0].id, 'bob');
-		assert.equal(axe._audit.rules[0].selector, 'pass');
-		assert.equal(axe._audit.data.rules.bob.joe, 'joe');
-	});
-
-	it('should allow for the addition of checks', function() {
-		axe._load({});
-		axe.configure({
-			checks: [
-				{
-					id: 'bob',
-					options: { value: true },
-					metadata: {
-						joe: 'joe'
-					}
-				}
-			]
-		});
-
-		// assert.instanceOf(axe._audit.checks.bob, Check);
-		assert.equal(axe._audit.checks.bob.id, 'bob');
-		assert.isTrue(axe._audit.checks.bob.options.value);
-		assert.equal(axe._audit.data.checks.bob.joe, 'joe');
-	});
-
-	it('should throw error if checks property is invalid', function() {
-		assert.throws(function() {
-			axe.configure({ checks: 'hello' }),
-				TypeError,
-				/^Checks property must be an array/;
-		});
-	});
-
-	it('should throw error if check is invalid', function() {
-		assert.throws(function() {
-			axe.configure({ checks: ['hello'] }),
-				TypeError,
-				/Configured check "hello" is invalid/;
-		});
-	});
-
-	it('should throw error if check does not have an id', function() {
-		assert.throws(function() {
-			axe.configure({ checks: [{ foo: 'bar' }] }),
-				TypeError,
-				/Configured check "{foo:\"bar\"}" is invalid/;
-		});
-	});
-
-	it('should allow for the overwriting of checks', function() {
-		axe._load({
-			data: {
-				checks: {
-					bob: 'not-joe'
-				}
-			},
-			checks: [
-				{
-					id: 'bob',
-					options: { value: false }
-				}
-			]
-		});
-		axe.configure({
-			checks: [
-				{
-					id: 'bob',
-					options: { value: true },
-					metadata: {
-						joe: 'joe'
-					}
-				}
-			]
-		});
-
-		// assert.instanceOf(axe._audit.checks.bob, Check);
-		assert.equal(axe._audit.checks.bob.id, 'bob');
-		assert.isTrue(axe._audit.checks.bob.options.value);
-		assert.equal(axe._audit.data.checks.bob.joe, 'joe');
-	});
-
-	it('should create an execution context for check messages', function() {
-		axe._load({});
-		axe.configure({
-			checks: [
-				{
-					id: 'bob',
-					metadata: {
-						messages: {
-							pass: "function () { return 'Bob' + ' John';}",
-							fail: 'Bob Pete'
-						}
-					}
-				}
-			]
-		});
-
-		assert.isFunction(axe._audit.data.checks.bob.messages.pass);
-		assert.isString(axe._audit.data.checks.bob.messages.fail);
-		assert.equal(axe._audit.data.checks.bob.messages.pass(), 'Bob John');
-		assert.equal(axe._audit.data.checks.bob.messages.fail, 'Bob Pete');
-	});
-
-	it('overrides the default value of audit.tagExclude', function() {
-		axe._load({});
-		assert.deepEqual(axe._audit.tagExclude, ['experimental']);
-
-		axe.configure({
-			tagExclude: ['ninjas']
-		});
-		assert.deepEqual(axe._audit.tagExclude, ['ninjas']);
-	});
-
-	it('disables all untouched rules with disableOtherRules', function() {
-		axe._load({
-			rules: [{ id: 'captain-america' }, { id: 'thor' }, { id: 'spider-man' }]
-		});
-		axe.configure({
-			disableOtherRules: true,
-			rules: [{ id: 'captain-america' }, { id: 'black-panther' }]
-		});
-
-		assert.lengthOf(axe._audit.rules, 4);
-		assert.equal(axe._audit.rules[0].id, 'captain-america');
-		assert.equal(axe._audit.rules[0].enabled, true);
-		assert.equal(axe._audit.rules[1].id, 'thor');
-		assert.equal(axe._audit.rules[1].enabled, false);
-		assert.equal(axe._audit.rules[2].id, 'spider-man');
-		assert.equal(axe._audit.rules[2].enabled, false);
-		assert.equal(axe._audit.rules[3].id, 'black-panther');
-		assert.equal(axe._audit.rules[3].enabled, true);
-	});
-
-	it("should allow overriding an audit's noHtml", function() {
-		axe._load({});
-		assert.isFalse(axe._audit.noHtml);
-
-		axe.configure({ noHtml: true });
-		assert.isTrue(axe._audit.noHtml);
-	});
-
-	describe('given a locale object', function() {
-		beforeEach(function() {
-			axe._load({});
-
-			axe.configure({
-				rules: [
-					{
-						id: 'greeting',
-						selector: 'div',
-						excludeHidden: false,
-						tags: ['foo', 'bar'],
-						metadata: {
-							description: 'This is a rule that rules',
-							help: 'ABCDEFGHIKLMNOPQRSTVXYZ'
-						}
-					}
-				],
-				checks: [
-					{
-						id: 'banana',
-						evaluate: function() {},
-						metadata: {
-							impact: 'srsly serious',
-							messages: {
-								pass: 'yay',
-								fail: 'boo',
-								incomplete: {
-									foo: 'a',
-									bar: 'b',
-									baz: 'c'
-								}
-							}
-						}
-					}
-				]
-			});
-		});
-
-		it('should update check and rule metadata', function() {
-			axe.configure({
-				locale: {
-					lang: 'lol',
-					rules: {
-						greeting: {
-							description: 'hello',
-							help: 'hi'
-						}
-					},
-					checks: {
-						banana: {
-							pass: 'pizza',
-							fail: 'icecream',
-							incomplete: {
-								foo: 'meat',
-								bar: 'fruit',
-								baz: 'vegetables'
-							}
-						}
-					}
-				}
-			});
-
-			var audit = axe._audit;
-			var localeData = audit.data;
-
-			assert.equal(localeData.rules.greeting.help, 'hi');
-			assert.equal(localeData.rules.greeting.description, 'hello');
-			assert.equal(localeData.checks.banana.messages.pass, 'pizza');
-			assert.equal(localeData.checks.banana.messages.fail, 'icecream');
-			assert.deepEqual(localeData.checks.banana.messages.incomplete, {
-				foo: 'meat',
-				bar: 'fruit',
-				baz: 'vegetables'
-			});
-		});
-
-		it('should merge locales (favoring "new")', function() {
-			axe.configure({
-				locale: {
-					lang: 'lol',
-					rules: { greeting: { description: 'hello' } },
-					checks: {
-						banana: {
-							fail: 'icecream'
-						}
-					}
-				}
-			});
-
-			var audit = axe._audit;
-			var localeData = audit.data;
-
-			assert.equal(localeData.rules.greeting.help, 'ABCDEFGHIKLMNOPQRSTVXYZ');
-			assert.equal(localeData.rules.greeting.description, 'hello');
-			assert.equal(localeData.checks.banana.messages.pass, 'yay');
-			assert.equal(localeData.checks.banana.messages.fail, 'icecream');
-			assert.deepEqual(localeData.checks.banana.messages.incomplete, {
-				foo: 'a',
-				bar: 'b',
-				baz: 'c'
-			});
-		});
-
-		it('sets the lang property', function() {
-			axe.configure({
-				locale: {
-					lang: 'lol',
-					rules: { greeting: { description: 'hello' } },
-					checks: {
-						banana: {
-							fail: 'icecream'
-						}
-					}
-				}
-			});
-
-			assert.equal(axe._audit.lang, 'lol');
-		});
-
-		it('should call doT.compile if a messages uses doT syntax', function() {
-			axe.configure({
-				locale: {
-					lang: 'lol',
-					rules: { greeting: { description: 'hello' } },
-					checks: {
-						banana: {
-							fail: 'icecream {{=it.data.value}}'
-						}
-					}
-				}
-			});
-
-			var audit = axe._audit;
-			var localeData = audit.data;
-
-			assert.isTrue(
-				typeof localeData.checks.banana.messages.fail === 'function'
-			);
-		});
-
-		it('should leave the messages as a string if it does not use doT syntax', function() {
-			axe.configure({
-				locale: {
-					lang: 'lol',
-					rules: { greeting: { description: 'hello' } },
-					checks: {
-						banana: {
-							fail: 'icecream ${data.value}'
-						}
-					}
-				}
-			});
-
-			var audit = axe._audit;
-			var localeData = audit.data;
-
-			assert.isTrue(typeof localeData.checks.banana.messages.fail === 'string');
-		});
-
-		it('should update failure messages', function() {
-			axe._load({
-				data: {
-					failureSummaries: {
-						any: {
-							failureMessage: function() {
-								return 'failed any';
-							}
-						},
-						none: {
-							failureMessage: function() {
-								return 'failed none';
-							}
-						}
-					},
-					incompleteFallbackMessage: function() {
-						return 'failed incomplete';
-					}
-				}
-			});
-
-			axe.configure({
-				locale: {
-					lang: 'lol',
-					failureSummaries: {
-						any: {
-							failureMessage: 'foo'
-						},
-						none: {
-							failureMessage: 'bar'
-						}
-					},
-					incompleteFallbackMessage: 'baz'
-				}
-			});
-
-			var audit = axe._audit;
-			var localeData = audit.data;
-
-			assert.equal(localeData.failureSummaries.any.failureMessage, 'foo');
-			assert.equal(localeData.failureSummaries.none.failureMessage, 'bar');
-			assert.equal(localeData.incompleteFallbackMessage, 'baz');
-		});
-
-		it('should merge failure messages', function() {
-			axe._load({
-				data: {
-					failureSummaries: {
-						any: {
-							failureMessage: function() {
-								return 'failed any';
-							}
-						},
-						none: {
-							failureMessage: function() {
-								return 'failed none';
-							}
-						}
-					},
-					incompleteFallbackMessage: function() {
-						return 'failed incomplete';
-					}
-				}
-			});
-
-			axe.configure({
-				locale: {
-					lang: 'lol',
-					failureSummaries: {
-						any: {
-							failureMessage: 'foo'
-						}
-					}
-				}
-			});
-
-			var audit = axe._audit;
-			var localeData = audit.data;
-
-			assert.equal(localeData.failureSummaries.any.failureMessage, 'foo');
-			assert.equal(
-				localeData.failureSummaries.none.failureMessage(),
-				'failed none'
-			);
-			assert.equal(localeData.incompleteFallbackMessage(), 'failed incomplete');
-		});
-
-		describe('only given checks', function() {
-			it('should not error', function() {
-				assert.doesNotThrow(function() {
-					axe.configure({
-						locale: {
-							lang: 'lol',
-							checks: {
-								banana: {
-									fail: 'icecream',
-									incomplete: {
-										baz: 'vegetables'
-									}
-								}
-							}
-						}
-					});
-				});
-			});
-		});
-
-		describe('only given rules', function() {
-			it('should not error', function() {
-				assert.doesNotThrow(function() {
-					axe.configure({
-						locale: {
-							rules: { greeting: { help: 'foo', description: 'bar' } }
-						}
-					});
-				});
-			});
-		});
-
-		describe('check incomplete messages', function() {
-			beforeEach(function() {
-				axe.configure({
-					checks: [
-						{
-							id: 'panda',
-							evaluate: function() {},
-							metadata: {
-								impact: 'yep',
-								messages: {
-									pass: 'p',
-									fail: 'f',
-									incomplete: 'i'
-								}
-							}
-						}
-					]
-				});
-			});
-
-			it('should support strings', function() {
-				axe.configure({
-					locale: {
-						checks: {
-							panda: {
-								incomplete: 'radio'
-							}
-						}
-					}
-				});
-
-				assert.equal(axe._audit.data.checks.panda.messages.incomplete, 'radio');
-			});
-
-			it('should shallow-merge objects', function() {
-				axe.configure({
-					locale: {
-						lang: 'lol',
-						checks: {
-							banana: {
-								incomplete: {
-									baz: 'vegetables'
-								}
-							}
-						}
-					}
-				});
-
-				assert.deepEqual(axe._audit.data.checks.banana.messages.incomplete, {
-					foo: 'a',
-					bar: 'b',
-					baz: 'vegetables'
-				});
-			});
-		});
-
-		// This test ensures we do not drop additional properties added to
-		// checks. See https://github.com/dequelabs/axe-core/pull/1036/files#r207738673
-		// for reasoning.
-		it('should keep existing properties on check data', function() {
-			axe.configure({
-				checks: [
-					{
-						id: 'banana',
-						metadata: {
-							impact: 'potato',
-							foo: 'bar',
-							messages: {
-								pass: 'pass',
-								fail: 'fail',
-								incomplete: 'incomplete'
-							}
-						}
-					}
-				]
-			});
-
-			axe.configure({
-				locale: {
-					lang: 'lol',
-					checks: {
-						banana: {
-							pass: 'yay banana'
-						}
-					}
-				}
-			});
-
-			var banana = axe._audit.data.checks.banana;
-			assert.equal(banana.impact, 'potato');
-			assert.equal(banana.foo, 'bar');
-			assert.equal(banana.messages.pass, 'yay banana');
-		});
-
-		it('should error when provided an unknown rule id', function() {
-			assert.throws(function() {
-				axe.configure({
-					locale: {
-						rules: { nope: { help: 'helpme' } }
-					}
-				});
-			}, /unknown rule: "nope"/);
-		});
-
-		it('should error when provided an unknown check id', function() {
-			assert.throws(function() {
-				axe.configure({
-					locale: {
-						checks: { nope: { pass: 'helpme' } }
-					}
-				});
-			}, /unknown check: "nope"/);
-		});
-
-		it('should error when provided an unknown failure summary', function() {
-			assert.throws(function() {
-				axe.configure({
-					locale: {
-						failureSummaries: {
-							nope: { failureMessage: 'helpme' }
-						}
-					}
-				});
-			});
-		});
-
-		it('should set default locale', function() {
-			assert.isNull(axe._audit._defaultLocale);
-			axe.configure({
-				locale: {
-					lang: 'lol',
-					checks: {
-						banana: {
-							pass: 'yay banana'
-						}
-					}
-				}
-			});
-			assert.ok(axe._audit._defaultLocale);
-		});
-
-		describe('also given metadata', function() {
-			it('should favor the locale', function() {
-				axe.configure({
-					locale: {
-						lang: 'lol',
-						rules: {
-							greeting: {
-								help: 'hi'
-							}
-						}
-					},
-					rules: [
-						{
-							id: 'greeting',
-							metadata: {
-								help: 'potato'
-							}
-						}
-					]
-				});
-
-				var audit = axe._audit;
-				var localeData = audit.data;
-
-				assert.equal(localeData.rules.greeting.help, 'hi');
-			});
-		});
-
-		describe('after locale has been set', function() {
-			describe('the provided messages', function() {
-				it('should allow for doT templating', function() {
-					axe.configure({
-						locale: {
-							lang: 'foo',
-							rules: {
-								greeting: {
-									help: 'foo: {{=it.data}}.'
-								}
-							}
-						}
-					});
-
-					var greeting = axe._audit.data.rules.greeting;
-					var value = greeting.help({
-						data: 'bar'
-					});
-					assert.equal(value, 'foo: bar.');
-				});
-			});
-		});
-	});
-
-	describe('given an axeVersion property', function() {
-		beforeEach(function() {
-			axe._load({});
-			axe.version = '1.2.3';
-		});
-
-		it('should not throw if version matches axe.version', function() {
-			assert.doesNotThrow(function fn() {
-				axe.configure({
-					axeVersion: '1.2.3'
-				});
-
-				axe.version = '1.2.3-canary.2664bae';
-				axe.configure({
-					axeVersion: '1.2.3-canary.2664bae'
-				});
-			});
-		});
-
-		it('should not throw if patch version is less than axe.version', function() {
-			assert.doesNotThrow(function fn() {
-				axe.configure({
-					axeVersion: '1.2.0'
-				});
-			});
-		});
-
-		it('should not throw if minor version is less than axe.version', function() {
-			assert.doesNotThrow(function fn() {
-				axe.configure({
-					axeVersion: '1.1.9'
-				});
-			});
-		});
-
-		it('should not throw if versions match and axe has a canary version', function() {
-			axe.version = '1.2.3-canary.2664bae';
-			assert.doesNotThrow(function fn() {
-				axe.configure({
-					axeVersion: '1.2.3'
-				});
-			});
-		});
-
-		it('should throw if invalid version', function() {
-			assert.throws(function fn() {
-				axe.configure({
-					axeVersion: '2'
-				});
-			}, 'Invalid configured version 2');
-
-			assert.throws(function fn() {
-				axe.configure({
-					axeVersion: '2..'
-				});
-			}, 'Invalid configured version 2..');
-		});
-
-		it('should throw if major version is different than axe.version', function() {
-			assert.throws(function fn() {
-				axe.configure(
-					{
-						axeVersion: '2.0.0'
-					},
-					/^Configured version/
-				);
-			});
-			assert.throws(function fn() {
-				axe.configure(
-					{
-						axeVersion: '0.1.2'
-					},
-					/^Configured version/
-				);
-			});
-		});
-
-		it('should throw if minor version is greater than axe.version', function() {
-			assert.throws(function fn() {
-				axe.configure(
-					{
-						axeVersion: '1.3.0'
-					},
-					/^Configured version/
-				);
-			});
-		});
-
-		it('should throw if patch version is greater than axe.version', function() {
-			assert.throws(function fn() {
-				axe.configure(
-					{
-						axeVersion: '1.2.9'
-					},
-					/^Configured version/
-				);
-			});
-		});
-
-		it('should throw if versions match and axeVersion has a canary version', function() {
-			assert.throws(function fn() {
-				axe.configure(
-					{
-						axeVersion: '1.2.3-canary.2664bae'
-					},
-					/^Configured version/
-				);
-			});
-		});
-
-		it('should throw if versions match and both have a canary version', function() {
-			axe.version = '1.2.3-canary.2664bae';
-			assert.throws(function fn() {
-				axe.configure(
-					{
-						axeVersion: '1.2.3-canary.a5d727c'
-					},
-					/^Configured version/
-				);
-			});
-		});
-
-		it('should accept ver property as fallback', function() {
-			assert.throws(function fn() {
-				axe.configure(
-					{
-						ver: '1.3.0'
-					},
-					/^Configured version/
-				);
-			});
-		});
-
-		it('should accept axeVersion over ver property', function() {
-			assert.throws(function fn() {
-				axe.configure(
-					{
-						ver: '0.1.2',
-						axeVersion: '1.3.0'
-					},
-					/^Configured version 1\.3\.0/
-				);
-			});
-		});
-	});
-
-	describe('given a standards object', function() {
-		beforeEach(function() {
-			axe._load({});
-		});
-
-		describe('ariaAttrs', function() {
-			it('should allow creating new attr', function() {
-				axe.configure({
-					standards: {
-						ariaAttrs: {
-							newAttr: {
-								type: 'string'
-							}
-						}
-					}
-				});
-
-				var ariaAttr = axe._audit.standards.ariaAttrs.newAttr;
-				assert.equal(ariaAttr.type, 'string');
-			});
-
-			it('should override existing attr', function() {
-				axe.configure({
-					standards: {
-						ariaAttrs: {
-							newAttr: {
-								type: 'string'
-							}
-						}
-					}
-				});
-
-				axe.configure({
-					standards: {
-						ariaAttrs: {
-							newAttr: {
-								type: 'mntoken',
-								values: ['foo', 'bar']
-							}
-						}
-					}
-				});
-
-				var ariaAttr = axe._audit.standards.ariaAttrs.newAttr;
-				assert.equal(ariaAttr.type, 'mntoken');
-				assert.deepEqual(ariaAttr.values, ['foo', 'bar']);
-			});
-
-			it('should merge existing attr', function() {
-				axe.configure({
-					standards: {
-						ariaAttrs: {
-							newAttr: {
-								type: 'mntoken',
-								values: ['foo', 'bar']
-							}
-						}
-					}
-				});
-
-				axe.configure({
-					standards: {
-						ariaAttrs: {
-							newAttr: {
-								type: 'mntokens'
-							}
-						}
-					}
-				});
-
-				var ariaAttr = axe._audit.standards.ariaAttrs.newAttr;
-				assert.equal(ariaAttr.type, 'mntokens');
-				assert.deepEqual(ariaAttr.values, ['foo', 'bar']);
-			});
-
-			it('should override and not merge array', function() {
-				axe.configure({
-					standards: {
-						ariaAttrs: {
-							newAttr: {
-								type: 'mntoken',
-								values: ['foo', 'bar']
-							}
-						}
-					}
-				});
-
-				axe.configure({
-					standards: {
-						ariaAttrs: {
-							newAttr: {
-								values: ['baz']
-							}
-						}
-					}
-				});
-
-				var ariaAttr = axe._audit.standards.ariaAttrs.newAttr;
-				assert.deepEqual(ariaAttr.values, ['baz']);
-			});
-		});
-	});
-=======
   'use strict';
   // var Rule = axe._thisWillBeDeletedDoNotUse.base.Rule;
   // var Check = axe._thisWillBeDeletedDoNotUse.base.Check;
@@ -2051,5 +1024,4 @@
       });
     });
   });
->>>>>>> b297571c
 });