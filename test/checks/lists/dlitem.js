--- conflicted
+++ resolved
@@ -35,15 +35,9 @@
 		assert.isFalse(checks.dlitem.evaluate.apply(null, checkArgs));
 	});
 
-<<<<<<< HEAD
-	it('should fail if the dt element has a parent <div> with role="list"', function() {
-		var checkArgs = checkSetup(
-			'<div role="list"><dt id="target">My list item</div>'
-=======
 	it('should fail if the dt element has a parent <dl> with a changed role', function() {
 		var checkArgs = checkSetup(
 			'<dl role="menubar"><dt id="target">My list item</dl>'
->>>>>>> a0399f25
 		);
 		assert.isFalse(checks.dlitem.evaluate.apply(null, checkArgs));
 	});
