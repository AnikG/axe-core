describe('context test', function () {
	'use strict';

	var config = { runOnly: { type: 'rule', values: ['html-has-lang'] } };
	before(function (done) {
		var frame = document.getElementById('myframe');
		if (frame.contentWindow.document.readyState === 'complete') {
<<<<<<< HEAD
			done();
		} else {
			frame.addEventListener('load', function () {
				done();
=======
			setTimeout(function () {
				done();
			}, 1000);
		} else {
			frame.addEventListener('load', function () {
				setTimeout(function () {
					done();
				}, 1000);
>>>>>>> 13ca5c05
			});
		}
	});


	describe('direct exclude', function () {

		describe('no include', function () {

			it('should find no violations given a selector array', function (done) {
				axe.run({ exclude: [['iframe']] }, config, function (err, results) {
					assert.isNull(err);
					assert.lengthOf(results.violations, 0, 'violations');
					assert.lengthOf(results.passes, 1, 'passes');
					assert.lengthOf(results.passes[0].nodes, 1, 'context.html has a lang attribute');
					done();
				});
			});

			it('should find one violation given a multi-level selector array', function (done) {
				axe.run({ exclude: [['iframe', 'iframe']] }, config, function (err, results) {
					assert.isNull(err);
					assert.lengthOf(results.violations, 1, 'violations');
					assert.lengthOf(results.violations[0].nodes, 1, 'level1.html; 2-a & 2-b excluded');
					assert.lengthOf(results.passes, 1, 'passes');
					assert.lengthOf(results.passes[0].nodes, 1, 'context.html (main doc) not excluded');
					done();
				});
			});

			it('should find no violations given a direct reference', function (done) {
				axe.run({ exclude: [document.querySelector('iframe')] }, config, function (err, results) {
					assert.isNull(err);
					assert.lengthOf(results.violations, 0, 'violations');
					assert.lengthOf(results.passes, 1, 'passes');
					assert.lengthOf(results.passes[0].nodes, 1, 'context.html has a lang attribute');
					done();
				});
			});

			it('should find no violations given a NodeList', function (done) {
				axe.run({ exclude: document.getElementsByTagName('iframe') }, config, function (err, results) {
					assert.isNull(err);
					assert.lengthOf(results.violations, 0, 'violations');
					assert.lengthOf(results.passes, 1, 'passes');
					assert.lengthOf(results.passes[0].nodes, 1, 'context.html has a lang attribute');
					done();
				});
			});

		});

		describe('body include', function () {

			it('should find no violations given a selector array', function (done) {
				axe.run({ include: [document.body], exclude: [['iframe']] }, config, function (err, results) {
					assert.isNull(err);
					assert.lengthOf(results.violations, 0, 'violations');
					assert.lengthOf(results.passes, 0, 'passes');
					done();
				});
			});

			it('should find one violation given a multi-level selector array', function (done) {
				axe.run({ include: [document.body], exclude: [['iframe', 'iframe']] }, config, function (err, results) {
					assert.isNull(err);
					assert.lengthOf(results.violations, 1, 'violations');
					assert.lengthOf(results.passes, 0, 'passes');
					done();
				});
			});

			it('should find no violations given a direct reference', function (done) {
				axe.run({ include: [document.body], exclude: [document.querySelector('iframe')] }, config, function (err, results) {
					assert.isNull(err);
					assert.lengthOf(results.violations, 0, 'violations');
					assert.lengthOf(results.passes, 0, 'passes');
					done();
				});
			});

			it('should find no violations given a NodeList', function (done) {
				axe.run({ include: [document.body], exclude: document.getElementsByTagName('iframe') }, config, function (err, results) {
					assert.isNull(err);
					assert.lengthOf(results.violations, 0, 'violations');
					assert.lengthOf(results.passes, 0, 'passes');
					done();
				});
			});
		});

	});

	describe('indirect exclude', function () {
		it('should find no nodes', function (done) {
			axe.run({ include: [document.body], exclude: [['#myframe']] }, config, function (err, results) {
				assert.isNull(err);
				assert.lengthOf(results.violations, 0, 'violations');
				assert.lengthOf(results.passes, 0, 'passes');
				done();
			});
		});

		describe('no include', function () {

			it('should find no violations given a selector array', function (done) {
				axe.run({ exclude: [['#frame-container']] }, config, function (err, results) {
					assert.isNull(err);
					assert.lengthOf(results.violations, 0, 'violations');
					assert.lengthOf(results.passes, 1, 'passes');
					assert.lengthOf(results.passes[0].nodes, 1, 'context.html has a lang attribute');
					done();
				});
			});

			it('should find one violation given a multi-level selector array', function (done) {
				axe.run({ exclude: [['iframe', 'body']] }, config, function (err, results) {
					assert.isNull(err);
					assert.lengthOf(results.violations, 1, 'violations');
					assert.lengthOf(results.violations[0].nodes, 1, 'level1.html; 2-a & 2-b excluded');
					assert.lengthOf(results.passes, 1, 'passes');
					assert.lengthOf(results.passes[0].nodes, 1, 'context.html (main doc) not excluded');
					done();
				});
			});

			it('should find no violations given a direct reference', function (done) {
				axe.run({ exclude: [document.querySelector('#frame-container')] }, config, function (err, results) {
					assert.isNull(err);
					assert.lengthOf(results.violations, 0, 'violations');
					assert.lengthOf(results.passes, 1, 'passes');
					assert.lengthOf(results.passes[0].nodes, 1, 'context.html has a lang attribute');
					done();
				});
			});

			it('should find no violations given a NodeList', function (done) {
				axe.run({ exclude: document.getElementsByTagName('div') }, config, function (err, results) {
					assert.isNull(err);
					assert.lengthOf(results.violations, 0, 'violations');
					assert.lengthOf(results.passes, 1, 'passes');
					assert.lengthOf(results.passes[0].nodes, 1, 'context.html has a lang attribute');
					done();
				});
			});
		});

		describe('body include', function () {

			it('should find no violations given a selector array', function (done) {
				axe.run({ include: [document.body], exclude: [['#frame-container']] }, config, function (err, results) {
					assert.isNull(err);
					assert.lengthOf(results.violations, 0, 'violations');
					assert.lengthOf(results.passes, 0, 'passes');
					done();
				});
			});

			it('should find one violation given a multi-level selector array', function (done) {
				axe.run({ include: [document.body], exclude: [['iframe', 'body']] }, config, function (err, results) {
					assert.isNull(err);
					assert.lengthOf(results.violations, 1, 'violations');
					assert.lengthOf(results.violations[0].nodes, 1, 'level1.html; 2-a & 2-b excluded');
					assert.lengthOf(results.passes, 0, 'passes');
					done();
				});
			});

			it('should find no violations given a direct reference', function (done) {
				axe.run({ include: [document.body], exclude: [document.querySelector('#frame-container')] }, config, function (err, results) {
					assert.isNull(err);
					assert.lengthOf(results.violations, 0, 'violations');
					assert.lengthOf(results.passes, 0, 'passes');
					done();
				});
			});

			it('should find no violations given a NodeList', function (done) {
				axe.run({ include: [document.body], exclude: document.getElementsByTagName('div') }, config, function (err, results) {
					assert.isNull(err);
					assert.lengthOf(results.violations, 0, 'violations');
					assert.lengthOf(results.passes, 0, 'passes');
					done();
				});
			});
		});
	});
	describe('direct include', function () {
		it('should find the frames given a context object', function (done) {
			axe.run({ include: [['#myframe']] }, config, function (err, results) {
				assert.isNull(err);
				assert.lengthOf(results.violations, 1, 'violations');
				assert.lengthOf(results.violations[0].nodes, 3, 'violation nodes');
				assert.lengthOf(results.passes, 0, 'passes');
				done();
			});
		});
		it('should find the frames given a direct reference', function (done) {
			axe.run(document.getElementById('myframe'), config, function (err, results) {
				assert.isNull(err);
				assert.lengthOf(results.violations, 1, 'violations');
				assert.lengthOf(results.violations[0].nodes, 3, 'violation nodes');
				assert.lengthOf(results.passes, 0, 'passes');
				done();
			});
		});
		it('should find the frames given a NodeList', function (done) {
			axe.run(document.getElementsByTagName('iframe'), config, function (err, results) {
				assert.isNull(err);
				assert.lengthOf(results.violations, 1, 'violations');
				assert.lengthOf(results.violations[0].nodes, 3, 'violation nodes');
				assert.lengthOf(results.passes, 0, 'passes');
				done();
			});
		});
	});

	describe('indirect include', function () {
		it('should find the frames given context object with a node reference', function (done) {
			axe.run({ include: [document.body] }, config, function (err, results) {
				assert.isNull(err);
				assert.lengthOf(results.violations, 1, 'violations');
				assert.lengthOf(results.violations[0].nodes, 3, 'violation nodes');
				assert.lengthOf(results.passes, 0, 'passes');
				done();
			});
		});
		it('should find the frames give a node', function (done) {
			axe.run(document.body, config, function (err, results) {
				assert.isNull(err);
				assert.lengthOf(results.violations, 1, 'violations');
				assert.lengthOf(results.violations[0].nodes, 3, 'violation nodes');
				assert.lengthOf(results.passes, 0, 'passes');
				done();
			});
		});
		it('should find the frames give a NodeList', function (done) {
			axe.run(document.getElementsByTagName('body'), config, function (err, results) {
				assert.isNull(err);
				assert.lengthOf(results.violations, 1, 'violations');
				assert.lengthOf(results.violations[0].nodes, 3, 'violation nodes');
				assert.lengthOf(results.passes, 0, 'passes');
				done();
			});
		});
	});

});<|MERGE_RESOLUTION|>--- conflicted
+++ resolved
@@ -5,12 +5,6 @@
 	before(function (done) {
 		var frame = document.getElementById('myframe');
 		if (frame.contentWindow.document.readyState === 'complete') {
-<<<<<<< HEAD
-			done();
-		} else {
-			frame.addEventListener('load', function () {
-				done();
-=======
 			setTimeout(function () {
 				done();
 			}, 1000);
@@ -19,7 +13,6 @@
 				setTimeout(function () {
 					done();
 				}, 1000);
->>>>>>> 13ca5c05
 			});
 		}
 	});
