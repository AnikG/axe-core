--- conflicted
+++ resolved
@@ -54,7 +54,6 @@
     );
   });
 
-<<<<<<< HEAD
   it('accepts DOM Nodes and virtual nodes', function () {
     fixture.innerHTML = '<div id="target"> text </div>';
     axe._tree = axe.utils.getFlattenedTree(fixture);
@@ -68,7 +67,8 @@
       hasContent(fixture.querySelector('#target'))
     );
     axe._tree = null;
-=======
+  });
+
   it('is false if the element does not show text', function () {
     fixture.innerHTML = '<style id="target"> #foo { color: green } </style>';
     tree = axe.utils.getFlattenedTree(fixture);
@@ -99,6 +99,5 @@
     assert.isTrue(
       hasContent(axe.utils.querySelectorAll(tree, '.target')[0])
     );
->>>>>>> 5c2802b3
   });
 });