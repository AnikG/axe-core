<!DOCTYPE html>
<html id="frameContent">
<<<<<<< HEAD
	<head>
		<title>Error returning frame frame</title>
	</head>
	<body>
		<script>
			var axe = {
				version: '4.1.2',
				constants: {}
			};
		</script>
		<script src="../../../tmp/core/core.js"></script>
=======
  <head>
    <title>Error returning frame frame</title>
  </head>
  <body>
    <script>
      var axe = {
        version: '2.0.0',
        constants: {}
      };
    </script>
    <script src="/axe.js"></script>
>>>>>>> b297571c

    <script>
      window.axeName = 'frameContent';
      axe.utils.respondable.subscribe('axe.ping', function(
        data,
        keepalive,
        respond
      ) {
        respond({ axe: true });
      });
      axe.utils.respondable.subscribe('axe.start', function() {
        // respond the number of times requested, keeping alive if requested
        throw new Error('error in axe.throw');
      });
    </script>
  </body>
</html><|MERGE_RESOLUTION|>--- conflicted
+++ resolved
@@ -1,18 +1,5 @@
 <!DOCTYPE html>
 <html id="frameContent">
-<<<<<<< HEAD
-	<head>
-		<title>Error returning frame frame</title>
-	</head>
-	<body>
-		<script>
-			var axe = {
-				version: '4.1.2',
-				constants: {}
-			};
-		</script>
-		<script src="../../../tmp/core/core.js"></script>
-=======
   <head>
     <title>Error returning frame frame</title>
   </head>
@@ -24,7 +11,6 @@
       };
     </script>
     <script src="/axe.js"></script>
->>>>>>> b297571c
 
     <script>
       window.axeName = 'frameContent';
