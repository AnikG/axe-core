{
  "name": "ks-integration",
  "version": "0.2.4",
  "authors": [
    "Mike Kozlowski <mike.kozlowski@deque.com>"
  ],
  "description": "Kensington Integration",
  "license": "Commercial",
  "private": true,
  "ignore": [
    "**/.*",
    "node_modules",
    "bower_components"
  ],
  "dependencies": {
<<<<<<< HEAD
    "ks-testdouble": "git@bitbucket.org:dmusser/ks-testdouble.git#v0.0.1",
    "ks-rules": "git@bitbucket.org:dmusser/ks-rules.git#v0.1.0-rc4",
    "rule-engine": "git@bitbucket.org:dmusser/rule-engine.git#v0.1.0-rc4"
=======
    "ks-rules": "git@bitbucket.org:dmusser/ks-rules.git#v0.3.5",
    "rule-engine": "git@bitbucket.org:dmusser/rule-engine.git#v0.3.2"
>>>>>>> 13a3bfac
  }
}<|MERGE_RESOLUTION|>--- conflicted
+++ resolved
@@ -1,6 +1,6 @@
 {
   "name": "ks-integration",
-  "version": "0.2.4",
+  "version": "0.2.5",
   "authors": [
     "Mike Kozlowski <mike.kozlowski@deque.com>"
   ],
@@ -13,13 +13,8 @@
     "bower_components"
   ],
   "dependencies": {
-<<<<<<< HEAD
-    "ks-testdouble": "git@bitbucket.org:dmusser/ks-testdouble.git#v0.0.1",
-    "ks-rules": "git@bitbucket.org:dmusser/ks-rules.git#v0.1.0-rc4",
-    "rule-engine": "git@bitbucket.org:dmusser/rule-engine.git#v0.1.0-rc4"
-=======
+    "ks-testdouble": "git@bitbucket.org:dmusser/ks-testdouble.git#v0.1.0",
     "ks-rules": "git@bitbucket.org:dmusser/ks-rules.git#v0.3.5",
     "rule-engine": "git@bitbucket.org:dmusser/rule-engine.git#v0.3.2"
->>>>>>> 13a3bfac
   }
 }