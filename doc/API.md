--- conflicted
+++ resolved
@@ -9,15 +9,13 @@
 	1. [API Notes](#api-notes)
 	1. [API Name: axe.getRules](#api-name-axegetrules)
 	1. [API Name: axe.configure](#api-name-axeconfigure)
-<<<<<<< HEAD
 	1. [API Name: axe.run](#api-name-axerun)
-=======
-	1. [API Name: axe.a11yCheck](#api-name-axea11ycheck)
-		1. [Parameters](#parameters-2)
+		1. [Parameters axe.run](#parameters-axerun)
 			1. [Context Parameter](#context-parameter)
 			2. [Options Parameter](#options-parameter)
 			3. [Callback Parameter](#callback-parameter)
->>>>>>> 0ba8a62a
+		1. [Return Promise](#return-promise)
+		1. [Error result](#error-result)
 		1. [Results Object](#results-object)
 	1. [API Name: axe.registerPlugin](#api-name-axeregisterplugin)
 1. [Section 3: Example Reference](#section-3-example-reference)
@@ -175,67 +173,13 @@
 axe.run(context, options, callback);
 ```
 
-#### Parameters
-
-<<<<<<< HEAD
-* `context`: (optional) Defines the scope of the analysis - the part of the DOM that you would like to analyze. This will typically be the `document` or a specific selector such as class name, ID, selector, etc.
-* `options`: (optional) Set of options passed into rules or checks, temporarily modifying them. This contrasts with `axe.configure`, which is more permanent. [See below for more information](#axerun-parameters)
-* `callback`: (optional) The callback function which receives either null or an [error result](#error-result) as the first parameter, and the [results object](#results-object) when analysis is completed successfully, or undefined if it did not.
-
-#### Return Promise
-
-If the callback was not defined, aXe will return a Promise instead. Axe does not polyfill a Promise library however. So on systems without support for Promises this feature is not available. If you are unsure if the systems you will need aXe on has Promise support we suggest you use the callback provided by axe.run instead.
-
-#### Error Result
-
-This will either be null or an object which is an instance of Error. If you are consistently receiving errors, please report this issue on the [Github issues list of Axe](https://github.com/dequelabs/axe-core/issues).
-
-
-#### Results Object
-
-The callback function passed in as the third parameter of `axe.run` runs on the results object. This object has two components – a passes array and a violations array.  The passes array keeps track of all the passed tests, along with detailed information on each one. This leads to more efficient testing, especially when used in conjunction with manual testing, as the user can easily find out what tests have already been passed. Similarly, the violations array keeps track of all the failed tests, along with detailed information on each one.
-
-###### `url`
-
-The URL of the page that was tested.
-
-###### `timestamp`
-
-The date and time that analysis was completed.
-
-###### `passes` and `violations` array
-
-* `description` - Text string that describes what the rule does
-* `help` - Help text that describes the test that was performed
-* `helpUrl` - URL that provides more information about the specifics of the violation. Links to a page on the Deque University site.
-* `id` - Unique identifier for the rule; [see the list of rules](rule-descriptions.md)
-* `impact` - How serious the violation is. Can be one of "minor", "moderate", "serious", or "critical" if the Rule failed or `null` if the check passed
-* `tags` - Array of tags that this rule is assigned. These tags can be used in the option structure to select which rules are run ([see `axe.allyCheck` parameters below for more information](#axerun-parameters)).
-* `nodes` - Array of all elements the Rule tested
-	* `html` - Snippet of HTML of the Element
-	* `impact` - How serious the violation is. Can be one of "minor", "moderate", "serious", or "critical" if the test failed or `null` if the check passed
-	* `target` - Array of selectors that has each element correspond to one level of iframe or frame. If there is one iframe or frame, there should be two entries in `target`. If there are three iframe levels, there should be four entries in `target`.
-	* `any` - Array of checks that were made where at least one must have passed. Each entry in the array contains:
-		* `id` - Unique identifier for this check. Check ids may be the same as Rule ids
-		* `impact` - How serious this particular check is. Can be one of "minor", "moderate", "serious", or "critical". Each check that is part of a rule can have different impacts. The highest impact of all the checks that fail is reported for the rule
-		* `message` - Description of why this check passed or failed
-		* `data` - Additional information that is specific to the type of Check which is optional. For example, a color contrast check would include the foreground color, background color, contrast ratio, etc.
-		* `relatedNodes` - Optional array of information about other nodes that are related to this check. For example, a duplicate id check violation would list the other selectors that had this same duplicate id. Each entry in the array contains the following information:
-			* `target` - Array of selectors for the related node
-			* `html` - HTML source of the related node
-	* `all` - Array of checks that were made where all must have passed. Each entry in the array contains the same information as the 'any' array
-	* `none` - Array of checks that were made where all must have not passed. Each entry in the array contains the same information as the 'any' array
-
-#### axe.run Parameters
-
-##### A. Context Parameter
-=======
-* [`context`](#context-parameter): Defines the scope of the analysis - the part of the DOM that you would like to analyze. This will typically be the `document` or a specific selector such as class name, ID, selector, etc.
-* [`options`](#options-parameter): (optional) Set of options passed into rules or checks, temporarily modifying them. This contrasts with `axe.configure`, which is more permanent. [See below for more information](#a11ycheck-parameters)
-* [`callback`](#callback-parameter): The callback function which receives on the [results object](#results-object) as a parameter when analysis is complete
+#### Parameters axe.run
+
+* [`context`](#context-parameter): (optional) Defines the scope of the analysis - the part of the DOM that you would like to analyze. This will typically be the `document` or a specific selector such as class name, ID, selector, etc.
+* [`options`](#options-parameter): (optional) Set of options passed into rules or checks, temporarily modifying them. This contrasts with `axe.configure`, which is more permanent. [See below for more information](#axerun-parameters)
+* [`callback`](#callback-parameter): (optional) The callback function which receives either null or an [error result](#error-result) as the first parameter, and the [results object](#results-object) when analysis is completed successfully, or undefined if it did not.
 
 ##### Context Parameter
->>>>>>> 0ba8a62a
 
 The context object can be passed one of the following:
 
@@ -392,6 +336,15 @@
 ##### Callback Parameter
 
 The callback parameter is a function that will be called when the asynchronous `axe.run` function completes. The callback function is passed two parameters. The first parameter will be an error thrown inside of aXe if axe.run could not complete. If axe completed correctly the first parameter will be null, and the second parameter will be the results object.
+
+
+#### Return Promise
+
+If the callback was not defined, aXe will return a Promise instead. Axe does not polyfill a Promise library however. So on systems without support for Promises this feature is not available. If you are unsure if the systems you will need aXe on has Promise support we suggest you use the callback provided by axe.run instead.
+
+#### Error Result
+
+This will either be null or an object which is an instance of Error. If you are consistently receiving errors, please report this issue on the [Github issues list of Axe](https://github.com/dequelabs/axe-core/issues).
 
 
 #### Results Object
