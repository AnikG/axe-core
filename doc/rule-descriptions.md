--- conflicted
+++ resolved
@@ -42,21 +42,12 @@
 | radiogroup | Ensures related &lt;input type=&quot;radio&quot;&gt; elements have a group and that the group designation is consistent | best-practice |
 | region | Ensures all content is contained within a landmark region | best-practice |
 | scope-attr-valid | Ensures the scope attribute is used correctly on tables | best-practice |
-<<<<<<< HEAD
-| server-side-image-map | Ensures that server-side image maps are not used | wcag2a, wcag211, section508, section508f |
-| skip-link | Ensures the first link on the page is a skip link | best-practice |
-| tabindex | Ensures tabindex attribute values are not greater than 0 | best-practice |
-| table-duplicate-name | Ensure that tables do not have the same summary and caption | best-practice |
-| table-fake-caption | Ensure that tables with a caption use the &lt;caption&gt; element. | wcag2a, wcag131 |
-| td-has-header | Ensure that each non-empty data cell in a large table has one or more table headers | wcag2a, wcag131 |
-=======
 | server-side-image-map | Ensures that server-side image maps are not used | wcag2a, wcag211, section508, section508.22.f |
 | skip-link | Ensures the first link on the page is a skip link | best-practice |
 | tabindex | Ensures tabindex attribute values are not greater than 0 | best-practice |
 | table-duplicate-name | Ensure that tables do not have the same summary and caption | best-practice |
 | table-fake-caption | Ensure that tables with a caption use the &lt;caption&gt; element. | experimental, wcag2a, wcag131 |
 | td-has-header | Ensure that each non-empty data cell in a large table has one or more table headers | experimental, wcag2a, wcag131 |
->>>>>>> 21216941
 | td-headers-attr | Ensure that each cell in a table using the headers refers to another cell in that table | wcag2a, wcag131 |
 | th-has-data-cells | Ensure that each table header in a data table refers to data cells | wcag2a, wcag131 |
 | valid-lang | Ensures lang attributes have valid values | wcag2aa, wcag312 |
