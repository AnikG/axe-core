--- conflicted
+++ resolved
@@ -35,13 +35,9 @@
 | label-title-only | Ensures that every form element is not solely labeled using the title or aria-describedby attributes | cat.forms, best-practice | true |
 | label | Ensures every form element has a label | cat.forms, wcag2a, wcag332, wcag131, section508, section508.22.n | true |
 | landmark-main-is-top-level | The main landmark should not be contained in another landmark | best-practice | true |
-<<<<<<< HEAD
 | landmark-no-duplicate-banner | Ensures the document has no more than one banner landmark | best-practice | true |
 | landmark-no-duplicate-contentinfo | Ensures the document has no more than one contentinfo landmark | best-practice | true |
-| landmark-one-main | Ensures a navigation point to the primary content of the page. If the page contains iframes, each iframe should contain either no main landmarks or just one. | best-practice | true |
-=======
 | landmark-one-main | Ensures a navigation point to the primary content of the page. If the page contains iframes, each iframe should contain either no main landmarks or just one | best-practice | true |
->>>>>>> cf924e5d
 | layout-table | Ensures presentational &lt;table&gt; elements do not use &lt;th&gt;, &lt;caption&gt; elements or the summary attribute | cat.semantics, wcag2a, wcag131 | true |
 | link-in-text-block | Links can be distinguished without relying on color | cat.color, experimental, wcag2a, wcag141 | true |
 | link-name | Ensures links have discernible text | cat.name-role-value, wcag2a, wcag111, wcag412, wcag244, section508, section508.22.a | true |
